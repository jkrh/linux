--- conflicted
+++ resolved
@@ -17,10 +17,7 @@
 	"mediatek,mt6582-sysirq", "mediatek,mt6577-sysirq": for MT6582
 	"mediatek,mt6580-sysirq", "mediatek,mt6577-sysirq": for MT6580
 	"mediatek,mt6577-sysirq": for MT6577
-<<<<<<< HEAD
-=======
 	"mediatek,mt2712-sysirq", "mediatek,mt6577-sysirq": for MT2712
->>>>>>> bb176f67
 	"mediatek,mt2701-sysirq", "mediatek,mt6577-sysirq": for MT2701
 - interrupt-controller : Identifies the node as an interrupt controller
 - #interrupt-cells : Use the same format as specified by GIC in arm,gic.txt.
