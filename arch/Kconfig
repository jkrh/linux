--- conflicted
+++ resolved
@@ -300,7 +300,6 @@
 
 	  See Documentation/prctl/seccomp_filter.txt for details.
 
-<<<<<<< HEAD
 config HAVE_RCU_USER_QS
 	bool
 	help
@@ -322,7 +321,7 @@
 
 config HAVE_ARCH_TRANSPARENT_HUGEPAGE
 	bool
-=======
+
 config HAVE_MOD_ARCH_SPECIFIC
 	bool
 	help
@@ -341,6 +340,5 @@
 	help
 	  Modules only use ELF REL relocations.  Modules with ELF RELA
 	  relocations will give an error.
->>>>>>> dbadc176
 
 source "kernel/gcov/Kconfig"