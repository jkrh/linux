# SPDX-License-Identifier: GPL-2.0-only
#
# PINCTRL infrastructure and drivers
#

menuconfig PINCTRL
	bool "Pin controllers"

if PINCTRL

config GENERIC_PINCTRL_GROUPS
	bool

config PINMUX
	bool "Support pin multiplexing controllers" if COMPILE_TEST

config GENERIC_PINMUX_FUNCTIONS
	bool
	select PINMUX

config PINCONF
	bool "Support pin configuration controllers" if COMPILE_TEST

config GENERIC_PINCONF
	bool
	select PINCONF

config DEBUG_PINCTRL
	bool "Debug PINCTRL calls"
	depends on DEBUG_KERNEL
	help
	  Say Y here to add some extra checks and diagnostics to PINCTRL calls.

config PINCTRL_ARTPEC6
        bool "Axis ARTPEC-6 pin controller driver"
        depends on MACH_ARTPEC6
        select PINMUX
        select GENERIC_PINCONF
        help
          This is the driver for the Axis ARTPEC-6 pin controller. This driver
          supports pin function multiplexing as well as pin bias and drive
          strength configuration. Device tree integration instructions can be
          found in Documentation/devicetree/bindings/pinctrl/axis,artpec6-pinctrl.txt

config PINCTRL_AS3722
	tristate "Pinctrl and GPIO driver for ams AS3722 PMIC"
	depends on MFD_AS3722 && GPIOLIB
	select PINMUX
	select GENERIC_PINCONF
	help
	  AS3722 device supports the configuration of GPIO pins for different
	  functionality. This driver supports the pinmux, push-pull and
	  open drain configuration for the GPIO pins of AS3722 devices. It also
	  supports the GPIO functionality through gpiolib.

config PINCTRL_AXP209
	tristate "X-Powers AXP209 PMIC pinctrl and GPIO Support"
	depends on MFD_AXP20X
	depends on OF
	select PINMUX
	select GENERIC_PINCONF
	select GPIOLIB
	help
	  AXP PMICs provides multiple GPIOs that can be muxed for different
	  functions. This driver bundles a pinctrl driver to select the function
	  muxing and a GPIO driver to handle the GPIO when the GPIO function is
	  selected.
	  Say yes to enable pinctrl and GPIO support for the AXP209 PMIC

config PINCTRL_AT91
	bool "AT91 pinctrl driver"
	depends on OF
	depends on ARCH_AT91
	select PINMUX
	select PINCONF
	select GPIOLIB
	select OF_GPIO
	select GPIOLIB_IRQCHIP
	help
	  Say Y here to enable the at91 pinctrl driver

config PINCTRL_AT91PIO4
	bool "AT91 PIO4 pinctrl driver"
	depends on OF
	depends on ARCH_AT91
	select PINMUX
	select GENERIC_PINCONF
	select GPIOLIB
	select GPIOLIB_IRQCHIP
	select OF_GPIO
	help
	  Say Y here to enable the at91 pinctrl/gpio driver for Atmel PIO4
	  controller available on sama5d2 SoC.

config PINCTRL_AMD
	tristate "AMD GPIO pin control"
	depends on HAS_IOMEM
	select GPIOLIB
	select GPIOLIB_IRQCHIP
	select PINMUX
	select PINCONF
	select GENERIC_PINCONF
	help
	  driver for memory mapped GPIO functionality on AMD platforms
	  (x86 or arm).Most pins are usually muxed to some other
	  functionality by firmware,so only a small amount is available
	  for gpio use.

	  Requires ACPI/FDT device enumeration code to set up a platform
	  device.

config PINCTRL_BM1880
	bool "Bitmain BM1880 Pinctrl driver"
	depends on OF && (ARCH_BITMAIN || COMPILE_TEST)
	default ARCH_BITMAIN
	select PINMUX
	help
	  Pinctrl driver for Bitmain BM1880 SoC.

config PINCTRL_DA850_PUPD
	tristate "TI DA850/OMAP-L138/AM18XX pullup/pulldown groups"
	depends on OF && (ARCH_DAVINCI_DA850 || COMPILE_TEST)
	select PINCONF
	select GENERIC_PINCONF
	help
	  Driver for TI DA850/OMAP-L138/AM18XX pinconf. Used to control
	  pullup/pulldown pin groups.

config PINCTRL_DIGICOLOR
	bool
	depends on OF && (ARCH_DIGICOLOR || COMPILE_TEST)
	select PINMUX
	select GENERIC_PINCONF

config PINCTRL_LANTIQ
	bool
	depends on LANTIQ
	select PINMUX
	select PINCONF

config PINCTRL_LPC18XX
	bool "NXP LPC18XX/43XX SCU pinctrl driver"
	depends on OF && (ARCH_LPC18XX || COMPILE_TEST)
	default ARCH_LPC18XX
	select PINMUX
	select GENERIC_PINCONF
	help
	  Pinctrl driver for NXP LPC18xx/43xx System Control Unit (SCU).

config PINCTRL_FALCON
	bool
	depends on SOC_FALCON
	depends on PINCTRL_LANTIQ

config PINCTRL_GEMINI
	bool
	depends on ARCH_GEMINI
	default ARCH_GEMINI
	select PINMUX
	select GENERIC_PINCONF
	select MFD_SYSCON

config PINCTRL_MCP23S08
	tristate "Microchip MCP23xxx I/O expander"
	depends on SPI_MASTER || I2C
	depends on I2C || I2C=n
	select GPIOLIB
	select GPIOLIB_IRQCHIP
	select REGMAP_I2C if I2C
	select REGMAP_SPI if SPI_MASTER
	select GENERIC_PINCONF
	help
	  SPI/I2C driver for Microchip MCP23S08 / MCP23S17 / MCP23S18 /
	  MCP23008 / MCP23017 / MCP23018 I/O expanders.
	  This provides a GPIO interface supporting inputs and outputs and a
	  corresponding interrupt-controller.

config PINCTRL_OXNAS
	bool
	depends on OF
	select PINMUX
	select PINCONF
	select GENERIC_PINCONF
	select GPIOLIB
	select OF_GPIO
	select GPIOLIB_IRQCHIP
	select MFD_SYSCON

config PINCTRL_ROCKCHIP
	bool
	select PINMUX
	select GENERIC_PINCONF
	select GENERIC_IRQ_CHIP
	select MFD_SYSCON

config PINCTRL_RZA1
	bool "Renesas RZ/A1 gpio and pinctrl driver"
	depends on OF
	depends on ARCH_R7S72100 || COMPILE_TEST
	select GPIOLIB
	select GENERIC_PINCTRL_GROUPS
	select GENERIC_PINMUX_FUNCTIONS
	select GENERIC_PINCONF
	help
	  This selects pinctrl driver for Renesas RZ/A1 platforms.

config PINCTRL_RZA2
	bool "Renesas RZ/A2 gpio and pinctrl driver"
	depends on OF
	depends on ARCH_R7S9210 || COMPILE_TEST
	select GPIOLIB
	select GENERIC_PINCTRL_GROUPS
	select GENERIC_PINMUX_FUNCTIONS
	select GENERIC_PINCONF
	help
	  This selects GPIO and pinctrl driver for Renesas RZ/A2 platforms.

config PINCTRL_RZN1
	bool "Renesas RZ/N1 pinctrl driver"
	depends on OF
	depends on ARCH_RZN1 || COMPILE_TEST
	select GENERIC_PINCTRL_GROUPS
	select GENERIC_PINMUX_FUNCTIONS
	select GENERIC_PINCONF
	help
	  This selects pinctrl driver for Renesas RZ/N1 devices.

config PINCTRL_SINGLE
	tristate "One-register-per-pin type device tree based pinctrl driver"
	depends on OF
	depends on HAS_IOMEM
	select GENERIC_PINCTRL_GROUPS
	select GENERIC_PINMUX_FUNCTIONS
	select GENERIC_PINCONF
	help
	  This selects the device tree based generic pinctrl driver.

config PINCTRL_SIRF
	bool "CSR SiRFprimaII pin controller driver"
	depends on ARCH_SIRF
	select PINMUX
	select PINCONF
	select GENERIC_PINCONF
	select GPIOLIB_IRQCHIP

config PINCTRL_SX150X
	bool "Semtech SX150x I2C GPIO expander pinctrl driver"
	depends on I2C=y
	select PINMUX
	select PINCONF
	select GENERIC_PINCONF
	select GPIOLIB
	select GPIOLIB_IRQCHIP
	select REGMAP
	help
	  Say yes here to provide support for Semtech SX150x-series I2C
	  GPIO expanders as pinctrl module.
	  Compatible models include:
	  - 8 bits:  sx1508q, sx1502q
	  - 16 bits: sx1509q, sx1506q

config PINCTRL_PISTACHIO
	def_bool y if MACH_PISTACHIO
	depends on GPIOLIB
	select PINMUX
	select GENERIC_PINCONF
	select GPIOLIB_IRQCHIP
	select OF_GPIO

config PINCTRL_ST
	bool
	depends on OF
	select PINMUX
	select PINCONF
	select GPIOLIB_IRQCHIP

config PINCTRL_STMFX
	tristate "STMicroelectronics STMFX GPIO expander pinctrl driver"
	depends on I2C
<<<<<<< HEAD
	depends on OF || COMPILE_TEST
=======
	depends on OF_GPIO
>>>>>>> 4b972a01
	select GENERIC_PINCONF
	select GPIOLIB_IRQCHIP
	select MFD_STMFX
	help
	  Driver for STMicroelectronics Multi-Function eXpander (STMFX)
	  GPIO expander.
	  This provides a GPIO interface supporting inputs and outputs,
	  and configuring push-pull, open-drain, and can also be used as
	  interrupt-controller.

config PINCTRL_U300
	bool "U300 pin controller driver"
	depends on ARCH_U300
	select PINMUX
	select GENERIC_PINCONF

config PINCTRL_COH901
	bool "ST-Ericsson U300 COH 901 335/571 GPIO"
	depends on GPIOLIB && ARCH_U300 && PINCTRL_U300
	select GPIOLIB_IRQCHIP
	help
	  Say yes here to support GPIO interface on ST-Ericsson U300.
	  The names of the two IP block variants supported are
	  COH 901 335 and COH 901 571/3. They contain 3, 5 or 7
	  ports of 8 GPIO pins each.

config PINCTRL_MAX77620
	tristate "MAX77620/MAX20024 Pincontrol support"
	depends on MFD_MAX77620 && OF
	select PINMUX
	select GENERIC_PINCONF
	help
	  Say Yes here to enable Pin control support for Maxim PMIC MAX77620.
	  This PMIC has 8 GPIO pins that work as GPIO as well as special
	  function in alternate mode. This driver also configure push-pull,
	  open drain, FPS slots etc.

config PINCTRL_PALMAS
	tristate "Pinctrl driver for the PALMAS Series MFD devices"
	depends on OF && MFD_PALMAS
	select PINMUX
	select GENERIC_PINCONF
	help
	  Palmas device supports the configuration of pins for different
	  functionality. This driver supports the pinmux, push-pull and
	  open drain configuration for the Palmas series devices like
	  TPS65913, TPS80036 etc.

config PINCTRL_PIC32
	bool "Microchip PIC32 pin controller driver"
	depends on OF
	depends on MACH_PIC32
	select PINMUX
	select GENERIC_PINCONF
	select GPIOLIB_IRQCHIP
	select OF_GPIO
	help
	  This is the pin controller and gpio driver for Microchip PIC32
	  microcontrollers. This option is selected automatically when specific
	  machine and arch are selected to build.

config PINCTRL_PIC32MZDA
	def_bool y if PIC32MZDA
	select PINCTRL_PIC32

config PINCTRL_ZYNQ
	bool "Pinctrl driver for Xilinx Zynq"
	depends on ARCH_ZYNQ
	select PINMUX
	select GENERIC_PINCONF
	help
	  This selects the pinctrl driver for Xilinx Zynq.

config PINCTRL_INGENIC
	bool "Pinctrl driver for the Ingenic JZ47xx SoCs"
	default MACH_INGENIC
	depends on OF
	depends on MIPS || COMPILE_TEST
	select GENERIC_PINCONF
	select GENERIC_PINCTRL_GROUPS
	select GENERIC_PINMUX_FUNCTIONS
	select GPIOLIB
	select GPIOLIB_IRQCHIP
	select REGMAP_MMIO

config PINCTRL_RK805
	tristate "Pinctrl and GPIO driver for RK805 PMIC"
	depends on MFD_RK808
	select GPIOLIB
	select PINMUX
	select GENERIC_PINCONF
	help
	  This selects the pinctrl driver for RK805.

config PINCTRL_OCELOT
	bool "Pinctrl driver for the Microsemi Ocelot and Jaguar2 SoCs"
	depends on OF
	depends on HAS_IOMEM
	select GPIOLIB
	select GPIOLIB_IRQCHIP
	select GENERIC_PINCONF
	select GENERIC_PINCTRL_GROUPS
	select GENERIC_PINMUX_FUNCTIONS
	select OF_GPIO
	select REGMAP_MMIO

source "drivers/pinctrl/actions/Kconfig"
source "drivers/pinctrl/aspeed/Kconfig"
source "drivers/pinctrl/bcm/Kconfig"
source "drivers/pinctrl/berlin/Kconfig"
source "drivers/pinctrl/freescale/Kconfig"
source "drivers/pinctrl/intel/Kconfig"
source "drivers/pinctrl/mvebu/Kconfig"
source "drivers/pinctrl/nomadik/Kconfig"
source "drivers/pinctrl/nuvoton/Kconfig"
source "drivers/pinctrl/pxa/Kconfig"
source "drivers/pinctrl/qcom/Kconfig"
source "drivers/pinctrl/samsung/Kconfig"
source "drivers/pinctrl/sh-pfc/Kconfig"
source "drivers/pinctrl/spear/Kconfig"
source "drivers/pinctrl/sprd/Kconfig"
source "drivers/pinctrl/stm32/Kconfig"
source "drivers/pinctrl/sunxi/Kconfig"
source "drivers/pinctrl/tegra/Kconfig"
source "drivers/pinctrl/ti/Kconfig"
source "drivers/pinctrl/uniphier/Kconfig"
source "drivers/pinctrl/vt8500/Kconfig"
source "drivers/pinctrl/mediatek/Kconfig"
source "drivers/pinctrl/zte/Kconfig"
source "drivers/pinctrl/meson/Kconfig"
source "drivers/pinctrl/cirrus/Kconfig"

config PINCTRL_XWAY
	bool
	depends on SOC_TYPE_XWAY
	depends on PINCTRL_LANTIQ

config PINCTRL_TB10X
	bool
	depends on OF && ARC_PLAT_TB10X
	select GPIOLIB

endif<|MERGE_RESOLUTION|>--- conflicted
+++ resolved
@@ -277,11 +277,7 @@
 config PINCTRL_STMFX
 	tristate "STMicroelectronics STMFX GPIO expander pinctrl driver"
 	depends on I2C
-<<<<<<< HEAD
-	depends on OF || COMPILE_TEST
-=======
 	depends on OF_GPIO
->>>>>>> 4b972a01
 	select GENERIC_PINCONF
 	select GPIOLIB_IRQCHIP
 	select MFD_STMFX
