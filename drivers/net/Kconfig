#
# Network device configuration
#

menuconfig NETDEVICES
	default y if UML
	depends on NET
	bool "Network device support"
	---help---
	  You can say N here if you don't intend to connect your Linux box to
	  any other computer at all.

	  You'll have to say Y if your computer contains a network card that
	  you want to use under Linux. If you are going to run SLIP or PPP over
	  telephone line or null modem cable you need say Y here. Connecting
	  two machines with parallel ports using PLIP needs this, as well as
	  AX.25/KISS for sending Internet traffic over amateur radio links.

	  See also "The Linux Network Administrator's Guide" by Olaf Kirch and
	  Terry Dawson. Available at <http://www.tldp.org/guides.html>.

	  If unsure, say Y.

# All the following symbols are dependent on NETDEVICES - do not repeat
# that for each of the symbols.
if NETDEVICES

config IFB
	tristate "Intermediate Functional Block support"
	depends on NET_CLS_ACT
	---help---
	  This is an intermediate driver that allows sharing of
	  resources.
	  To compile this driver as a module, choose M here: the module
	  will be called ifb.  If you want to use more than one ifb
	  device at a time, you need to compile this driver as a module.
	  Instead of 'ifb', the devices will then be called 'ifb0',
	  'ifb1' etc.
	  Look at the iproute2 documentation directory for usage etc

config DUMMY
	tristate "Dummy net driver support"
	---help---
	  This is essentially a bit-bucket device (i.e. traffic you send to
	  this device is consigned into oblivion) with a configurable IP
	  address. It is most commonly used in order to make your currently
	  inactive SLIP address seem like a real address for local programs.
	  If you use SLIP or PPP, you might want to say Y here. Since this
	  thing often comes in handy, the default is Y. It won't enlarge your
	  kernel either. What a deal. Read about it in the Network
	  Administrator's Guide, available from
	  <http://www.tldp.org/docs.html#guide>.

	  To compile this driver as a module, choose M here: the module
	  will be called dummy.  If you want to use more than one dummy
	  device at a time, you need to compile this driver as a module.
	  Instead of 'dummy', the devices will then be called 'dummy0',
	  'dummy1' etc.

config BONDING
	tristate "Bonding driver support"
	depends on INET
	depends on IPV6 || IPV6=n
	---help---
	  Say 'Y' or 'M' if you wish to be able to 'bond' multiple Ethernet
	  Channels together. This is called 'Etherchannel' by Cisco,
	  'Trunking' by Sun, 802.3ad by the IEEE, and 'Bonding' in Linux.

	  The driver supports multiple bonding modes to allow for both high
	  performance and high availability operation.

	  Refer to <file:Documentation/networking/bonding.txt> for more
	  information.

	  To compile this driver as a module, choose M here: the module
	  will be called bonding.

config MACVLAN
	tristate "MAC-VLAN support (EXPERIMENTAL)"
	depends on EXPERIMENTAL
	---help---
	  This allows one to create virtual interfaces that map packets to
	  or from specific MAC addresses to a particular interface.

	  Macvlan devices can be added using the "ip" command from the
	  iproute2 package starting with the iproute2-2.6.23 release:

	  "ip link add link <real dev> [ address MAC ] [ NAME ] type macvlan"

	  To compile this driver as a module, choose M here: the module
	  will be called macvlan.

config EQUALIZER
	tristate "EQL (serial line load balancing) support"
	---help---
	  If you have two serial connections to some other computer (this
	  usually requires two modems and two telephone lines) and you use
	  SLIP (the protocol for sending Internet traffic over telephone
	  lines) or PPP (a better SLIP) on them, you can make them behave like
	  one double speed connection using this driver.  Naturally, this has
	  to be supported at the other end as well, either with a similar EQL
	  Linux driver or with a Livingston Portmaster 2e.

	  Say Y if you want this and read
	  <file:Documentation/networking/eql.txt>.  You may also want to read
	  section 6.2 of the NET-3-HOWTO, available from
	  <http://www.tldp.org/docs.html#howto>.

	  To compile this driver as a module, choose M here: the module
	  will be called eql.  If unsure, say N.

config TUN
	tristate "Universal TUN/TAP device driver support"
	select CRC32
	---help---
	  TUN/TAP provides packet reception and transmission for user space
	  programs.  It can be viewed as a simple Point-to-Point or Ethernet
	  device, which instead of receiving packets from a physical media,
	  receives them from user space program and instead of sending packets
	  via physical media writes them to the user space program.

	  When a program opens /dev/net/tun, driver creates and registers
	  corresponding net device tunX or tapX.  After a program closed above
	  devices, driver will automatically delete tunXX or tapXX device and
	  all routes corresponding to it.

	  Please read <file:Documentation/networking/tuntap.txt> for more
	  information.

	  To compile this driver as a module, choose M here: the module
	  will be called tun.

	  If you don't know what to use this for, you don't need it.

config VETH
	tristate "Virtual ethernet pair device"
	---help---
	  This device is a local ethernet tunnel. Devices are created in pairs.
	  When one end receives the packet it appears on its pair and vice
	  versa.

config NET_SB1000
	tristate "General Instruments Surfboard 1000"
	depends on PNP
	---help---
	  This is a driver for the General Instrument (also known as
	  NextLevel) SURFboard 1000 internal
	  cable modem. This is an ISA card which is used by a number of cable
	  TV companies to provide cable modem access. It's a one-way
	  downstream-only cable modem, meaning that your upstream net link is
	  provided by your regular phone modem.

	  At present this driver only compiles as a module, so say M here if
	  you have this card. The module will be called sb1000. Then read
	  <file:Documentation/networking/README.sb1000> for information on how
	  to use this module, as it needs special ppp scripts for establishing
	  a connection. Further documentation and the necessary scripts can be
	  found at:

	  <http://www.jacksonville.net/~fventuri/>
	  <http://home.adelphia.net/~siglercm/sb1000.html>
	  <http://linuxpower.cx/~cable/>

	  If you don't have this card, of course say N.

source "drivers/net/arcnet/Kconfig"

source "drivers/net/phy/Kconfig"

#
#	Ethernet
#

menuconfig NET_ETHERNET
	bool "Ethernet (10 or 100Mbit)"
	depends on !UML
	---help---
	  Ethernet (also called IEEE 802.3 or ISO 8802-2) is the most common
	  type of Local Area Network (LAN) in universities and companies.

	  Common varieties of Ethernet are: 10BASE-2 or Thinnet (10 Mbps over
	  coaxial cable, linking computers in a chain), 10BASE-T or twisted
	  pair (10 Mbps over twisted pair cable, linking computers to central
	  hubs), 10BASE-F (10 Mbps over optical fiber links, using hubs),
	  100BASE-TX (100 Mbps over two twisted pair cables, using hubs),
	  100BASE-T4 (100 Mbps over 4 standard voice-grade twisted pair
	  cables, using hubs), 100BASE-FX (100 Mbps over optical fiber links)
	  [the 100BASE varieties are also known as Fast Ethernet], and Gigabit
	  Ethernet (1 Gbps over optical fiber or short copper links).

	  If your Linux machine will be connected to an Ethernet and you have
	  an Ethernet network interface card (NIC) installed in your computer,
	  say Y here and read the Ethernet-HOWTO, available from
	  <http://www.tldp.org/docs.html#howto>. You will then also have
	  to say Y to the driver for your particular NIC.

	  Note that the answer to this question won't directly affect the
	  kernel: saying N will just cause the configurator to skip all
	  the questions about Ethernet network cards. If unsure, say N.

if NET_ETHERNET

config MII
	tristate "Generic Media Independent Interface device support"
	help
	  Most ethernet controllers have MII transceiver either as an external
	  or internal device.  It is safe to say Y or M here even if your
	  ethernet card lack MII.

config MACB
	tristate "Atmel MACB support"
	depends on AVR32 || ARCH_AT91SAM9260 || ARCH_AT91SAM9263 || ARCH_AT91SAM9G20 || ARCH_AT91SAM9G45 || ARCH_AT91CAP9
	select PHYLIB
	help
	  The Atmel MACB ethernet interface is found on many AT32 and AT91
	  parts. Say Y to include support for the MACB chip.

	  To compile this driver as a module, choose M here: the module
	  will be called macb.

source "drivers/net/arm/Kconfig"

config AX88796
	tristate "ASIX AX88796 NE2000 clone support"
	depends on ARM || MIPS || SUPERH
	select CRC32
	select MII
	help
	  AX88796 driver, using platform bus to provide
	  chip detection and resources

config AX88796_93CX6
	bool "ASIX AX88796 external 93CX6 eeprom support"
	depends on AX88796
	select EEPROM_93CX6
	help
	  Select this if your platform comes with an external 93CX6 eeprom.

config MACE
	tristate "MACE (Power Mac ethernet) support"
	depends on PPC_PMAC && PPC32
	select CRC32
	help
	  Power Macintoshes and clones with Ethernet built-in on the
	  motherboard will usually use a MACE (Medium Access Control for
	  Ethernet) interface. Say Y to include support for the MACE chip.

	  To compile this driver as a module, choose M here: the module
	  will be called mace.

config MACE_AAUI_PORT
	bool "Use AAUI port instead of TP by default"
	depends on MACE
	help
	  Some Apple machines (notably the Apple Network Server) which use the
	  MACE ethernet chip have an Apple AUI port (small 15-pin connector),
	  instead of an 8-pin RJ45 connector for twisted-pair ethernet.  Say
	  Y here if you have such a machine.  If unsure, say N.
	  The driver will default to AAUI on ANS anyway, and if you use it as
	  a module, you can provide the port_aaui=0|1 to force the driver.

config BMAC
	tristate "BMAC (G3 ethernet) support"
	depends on PPC_PMAC && PPC32
	select CRC32
	help
	  Say Y for support of BMAC Ethernet interfaces. These are used on G3
	  computers.

	  To compile this driver as a module, choose M here: the module
	  will be called bmac.

config ARIADNE
	tristate "Ariadne support"
	depends on ZORRO
	help
	  If you have a Village Tronic Ariadne Ethernet adapter, say Y.
	  Otherwise, say N.

	  To compile this driver as a module, choose M here: the module
	  will be called ariadne.

config A2065
	tristate "A2065 support"
	depends on ZORRO
	select CRC32
	help
	  If you have a Commodore A2065 Ethernet adapter, say Y. Otherwise,
	  say N.

	  To compile this driver as a module, choose M here: the module
	  will be called a2065.

config HYDRA
	tristate "Hydra support"
	depends on ZORRO
	select CRC32
	help
	  If you have a Hydra Ethernet adapter, say Y. Otherwise, say N.

	  To compile this driver as a module, choose M here: the module
	  will be called hydra.

config ZORRO8390
	tristate "Zorro NS8390-based Ethernet support"
	depends on ZORRO
	select CRC32
	help
	  This driver is for Zorro Ethernet cards using an NS8390-compatible
	  chipset, like the Village Tronic Ariadne II and the Individual
	  Computers X-Surf Ethernet cards. If you have such a card, say Y.
	  Otherwise, say N.

	  To compile this driver as a module, choose M here: the module
	  will be called zorro8390.

config APNE
	tristate "PCMCIA NE2000 support"
	depends on AMIGA_PCMCIA
	select CRC32
	help
	  If you have a PCMCIA NE2000 compatible adapter, say Y.  Otherwise,
	  say N.

	  To compile this driver as a module, choose M here: the module
	  will be called apne.

config MAC8390
	bool "Macintosh NS 8390 based ethernet cards"
	depends on MAC
	select CRC32
	help
	  If you want to include a driver to support Nubus or LC-PDS
	  Ethernet cards using an NS8390 chipset or its equivalent, say Y
	  and read the Ethernet-HOWTO, available from
	  <http://www.tldp.org/docs.html#howto>.

config MAC89x0
	tristate "Macintosh CS89x0 based ethernet cards"
	depends on MAC
	---help---
	  Support for CS89x0 chipset based Ethernet cards.  If you have a
	  Nubus or LC-PDS network (Ethernet) card of this type, say Y and
	  read the Ethernet-HOWTO, available from
	  <http://www.tldp.org/docs.html#howto>.

	  To compile this driver as a module, choose M here. This module will
	  be called mac89x0.

config MACSONIC
	tristate "Macintosh SONIC based ethernet (onboard, NuBus, LC, CS)"
	depends on MAC
	---help---
	  Support for NatSemi SONIC based Ethernet devices.  This includes
	  the onboard Ethernet in many Quadras as well as some LC-PDS,
	  a few Nubus and all known Comm Slot Ethernet cards.  If you have
	  one of these say Y and read the Ethernet-HOWTO, available from
	  <http://www.tldp.org/docs.html#howto>.

	  To compile this driver as a module, choose M here. This module will
	  be called macsonic.

config MACMACE
	bool "Macintosh (AV) onboard MACE ethernet"
	depends on MAC
	select CRC32
	help
	  Support for the onboard AMD 79C940 MACE Ethernet controller used in
	  the 660AV and 840AV Macintosh.  If you have one of these Macintoshes
	  say Y and read the Ethernet-HOWTO, available from
	  <http://www.tldp.org/docs.html#howto>.

config MVME147_NET
	tristate "MVME147 (Lance) Ethernet support"
	depends on MVME147
	select CRC32
	help
	  Support for the on-board Ethernet interface on the Motorola MVME147
	  single-board computer.  Say Y here to include the
	  driver for this chip in your kernel.
	  To compile this driver as a module, choose M here.

config MVME16x_NET
	tristate "MVME16x Ethernet support"
	depends on MVME16x
	help
	  This is the driver for the Ethernet interface on the Motorola
	  MVME162, 166, 167, 172 and 177 boards.  Say Y here to include the
	  driver for this chip in your kernel.
	  To compile this driver as a module, choose M here.

config BVME6000_NET
	tristate "BVME6000 Ethernet support"
	depends on BVME6000
	help
	  This is the driver for the Ethernet interface on BVME4000 and
	  BVME6000 VME boards.  Say Y here to include the driver for this chip
	  in your kernel.
	  To compile this driver as a module, choose M here.

config ATARILANCE
	tristate "Atari Lance support"
	depends on ATARI
	help
	  Say Y to include support for several Atari Ethernet adapters based
	  on the AMD Lance chipset: RieblCard (with or without battery), or
	  PAMCard VME (also the version by Rhotron, with different addresses).

config SUN3LANCE
	tristate "Sun3/Sun3x on-board LANCE support"
	depends on SUN3 || SUN3X
	help
	  Most Sun3 and Sun3x motherboards (including the 3/50, 3/60 and 3/80)
	  featured an AMD Lance 10Mbit Ethernet controller on board; say Y
	  here to compile in the Linux driver for this and enable Ethernet.
	  General Linux information on the Sun 3 and 3x series (now
	  discontinued) is at
	  <http://www.angelfire.com/ca2/tech68k/sun3.html>.

	  If you're not building a kernel for a Sun 3, say N.

config SUN3_82586
	bool "Sun3 on-board Intel 82586 support"
	depends on SUN3
	help
	  This driver enables support for the on-board Intel 82586 based
	  Ethernet adapter found on Sun 3/1xx and 3/2xx motherboards.  Note
	  that this driver does not support 82586-based adapters on additional
	  VME boards.

config HPLANCE
	bool "HP on-board LANCE support"
	depends on DIO
	select CRC32
	help
	  If you want to use the builtin "LANCE" Ethernet controller on an
	  HP300 machine, say Y here.

config LASI_82596
	tristate "Lasi ethernet"
	depends on GSC
	help
	  Say Y here to support the builtin Intel 82596 ethernet controller
	  found in Hewlett-Packard PA-RISC machines with 10Mbit ethernet.

config SNI_82596
	tristate "SNI RM ethernet"
	depends on NET_ETHERNET && SNI_RM
	help
	  Say Y here to support the on-board Intel 82596 ethernet controller
	  built into SNI RM machines.

config KORINA
	tristate "Korina (IDT RC32434) Ethernet support"
	depends on NET_ETHERNET && MIKROTIK_RB532
	help
	  If you have a Mikrotik RouterBoard 500 or IDT RC32434
	  based system say Y. Otherwise say N.

config MIPS_JAZZ_SONIC
	tristate "MIPS JAZZ onboard SONIC Ethernet support"
	depends on MACH_JAZZ
	help
	  This is the driver for the onboard card of MIPS Magnum 4000,
	  Acer PICA, Olivetti M700-10 and a few other identical OEM systems.

config XTENSA_XT2000_SONIC
	tristate "Xtensa XT2000 onboard SONIC Ethernet support"
	depends on XTENSA_PLATFORM_XT2000
	help
	  This is the driver for the onboard card of the Xtensa XT2000 board.

config MIPS_AU1X00_ENET
	bool "MIPS AU1000 Ethernet support"
	depends on SOC_AU1X00
	select PHYLIB
	select CRC32
	help
	  If you have an Alchemy Semi AU1X00 based system
	  say Y.  Otherwise, say N.

config SGI_IOC3_ETH
	bool "SGI IOC3 Ethernet"
	depends on PCI && SGI_IP27
	select CRC32
	select MII
	help
	  If you have a network (Ethernet) card of this type, say Y and read
	  the Ethernet-HOWTO, available from
	  <http://www.tldp.org/docs.html#howto>.

config MIPS_SIM_NET
	tristate "MIPS simulator Network device"
	depends on MIPS_SIM
	help
	  The MIPSNET device is a simple Ethernet network device which is
	  emulated by the MIPS Simulator.
	  If you are not using a MIPSsim or are unsure, say N.

config SGI_O2MACE_ETH
	tristate "SGI O2 MACE Fast Ethernet support"
	depends on SGI_IP32=y

config STNIC
	tristate "National DP83902AV  support"
	depends on SUPERH
	select CRC32
	help
	  Support for cards based on the National Semiconductor DP83902AV
	  ST-NIC Serial Network Interface Controller for Twisted Pair.  This
	  is a 10Mbit/sec Ethernet controller.  Product overview and specs at
	  <http://www.national.com/pf/DP/DP83902A.html>.

	  If unsure, say N.

config SH_ETH
	tristate "Renesas SuperH Ethernet support"
	depends on SUPERH && \
		(CPU_SUBTYPE_SH7710 || CPU_SUBTYPE_SH7712 || \
		 CPU_SUBTYPE_SH7763 || CPU_SUBTYPE_SH7619 || \
		 CPU_SUBTYPE_SH7724)
	select CRC32
	select MII
	select MDIO_BITBANG
	select PHYLIB
	help
	  Renesas SuperH Ethernet device driver.
	  This driver support SH7710, SH7712, SH7763, SH7619, and SH7724.

config SUNLANCE
	tristate "Sun LANCE support"
	depends on SBUS
	select CRC32
	help
	  This driver supports the "le" interface present on all 32-bit Sparc
	  systems, on some older Ultra systems and as an Sbus option.  These
	  cards are based on the AMD Lance chipset, which is better known
	  via the NE2100 cards.

	  To compile this driver as a module, choose M here: the module
	  will be called sunlance.

config HAPPYMEAL
	tristate "Sun Happy Meal 10/100baseT support"
	depends on SBUS || PCI
	select CRC32
	help
	  This driver supports the "hme" interface present on most Ultra
	  systems and as an option on older Sbus systems. This driver supports
	  both PCI and Sbus devices. This driver also supports the "qfe" quad
	  100baseT device available in both PCI and Sbus configurations.

	  To compile this driver as a module, choose M here: the module
	  will be called sunhme.

config SUNBMAC
	tristate "Sun BigMAC 10/100baseT support (EXPERIMENTAL)"
	depends on SBUS && EXPERIMENTAL
	select CRC32
	help
	  This driver supports the "be" interface available as an Sbus option.
	  This is Sun's older 100baseT Ethernet device.

	  To compile this driver as a module, choose M here: the module
	  will be called sunbmac.

config SUNQE
	tristate "Sun QuadEthernet support"
	depends on SBUS
	select CRC32
	help
	  This driver supports the "qe" 10baseT Ethernet device, available as
	  an Sbus option. Note that this is not the same as Quad FastEthernet
	  "qfe" which is supported by the Happy Meal driver instead.

	  To compile this driver as a module, choose M here: the module
	  will be called sunqe.

config SUNGEM
	tristate "Sun GEM support"
	depends on PCI
	select CRC32
	help
	  Support for the Sun GEM chip, aka Sun GigabitEthernet/P 2.0.  See also
	  <http://www.sun.com/products-n-solutions/hardware/docs/pdf/806-3985-10.pdf>.

config CASSINI
	tristate "Sun Cassini support"
	depends on PCI
	select CRC32
	help
	  Support for the Sun Cassini chip, aka Sun GigaSwift Ethernet. See also
	  <http://www.sun.com/products-n-solutions/hardware/docs/pdf/817-4341-10.pdf>

config SUNVNET
	tristate "Sun Virtual Network support"
	depends on SUN_LDOMS
	help
	  Support for virtual network devices under Sun Logical Domains.

config NET_VENDOR_3COM
	bool "3COM cards"
	depends on ISA || EISA || MCA || PCI
	help
	  If you have a network (Ethernet) card belonging to this class, say Y
	  and read the Ethernet-HOWTO, available from
	  <http://www.tldp.org/docs.html#howto>.

	  Note that the answer to this question doesn't directly affect the
	  kernel: saying N will just cause the configurator to skip all
	  the questions about 3COM cards. If you say Y, you will be asked for
	  your specific card in the following questions.

config EL1
	tristate "3c501 \"EtherLink\" support"
	depends on NET_VENDOR_3COM && ISA
	---help---
	  If you have a network (Ethernet) card of this type, say Y and read
	  the Ethernet-HOWTO, available from
	  <http://www.tldp.org/docs.html#howto>.  Also, consider buying a
	  new card, since the 3c501 is slow, broken, and obsolete: you will
	  have problems.  Some people suggest to ping ("man ping") a nearby
	  machine every minute ("man cron") when using this card.

	  To compile this driver as a module, choose M here. The module
	  will be called 3c501.

config EL2
	tristate "3c503 \"EtherLink II\" support"
	depends on NET_VENDOR_3COM && ISA
	select CRC32
	help
	  If you have a network (Ethernet) card of this type, say Y and read
	  the Ethernet-HOWTO, available from
	  <http://www.tldp.org/docs.html#howto>.

	  To compile this driver as a module, choose M here. The module
	  will be called 3c503.

config ELPLUS
	tristate "3c505 \"EtherLink Plus\" support"
	depends on NET_VENDOR_3COM && ISA && ISA_DMA_API
	---help---
	  Information about this network (Ethernet) card can be found in
	  <file:Documentation/networking/3c505.txt>.  If you have a card of
	  this type, say Y and read the Ethernet-HOWTO, available from
	  <http://www.tldp.org/docs.html#howto>.

	  To compile this driver as a module, choose M here. The module
	  will be called 3c505.

config EL16
	tristate "3c507 \"EtherLink 16\" support (EXPERIMENTAL)"
	depends on NET_VENDOR_3COM && ISA && EXPERIMENTAL
	help
	  If you have a network (Ethernet) card of this type, say Y and read
	  the Ethernet-HOWTO, available from
	  <http://www.tldp.org/docs.html#howto>.

	  To compile this driver as a module, choose M here. The module
	  will be called 3c507.

config EL3
	tristate "3c509/3c529 (MCA)/3c579 \"EtherLink III\" support"
	depends on NET_VENDOR_3COM && (ISA || EISA || MCA)
	---help---
	  If you have a network (Ethernet) card belonging to the 3Com
	  EtherLinkIII series, say Y and read the Ethernet-HOWTO, available
	  from <http://www.tldp.org/docs.html#howto>.

	  If your card is not working you may need to use the DOS
	  setup disk to disable Plug & Play mode, and to select the default
	  media type.

	  To compile this driver as a module, choose M here. The module
	  will be called 3c509.

config 3C515
	tristate "3c515 ISA \"Fast EtherLink\""
	depends on NET_VENDOR_3COM && (ISA || EISA) && ISA_DMA_API
	help
	  If you have a 3Com ISA EtherLink XL "Corkscrew" 3c515 Fast Ethernet
	  network card, say Y and read the Ethernet-HOWTO, available from
	  <http://www.tldp.org/docs.html#howto>.

	  To compile this driver as a module, choose M here. The module
	  will be called 3c515.

config ELMC
	tristate "3c523 \"EtherLink/MC\" support"
	depends on NET_VENDOR_3COM && MCA_LEGACY
	help
	  If you have a network (Ethernet) card of this type, say Y and read
	  the Ethernet-HOWTO, available from
	  <http://www.tldp.org/docs.html#howto>.

	  To compile this driver as a module, choose M here. The module
	  will be called 3c523.

config ELMC_II
	tristate "3c527 \"EtherLink/MC 32\" support (EXPERIMENTAL)"
	depends on NET_VENDOR_3COM && MCA && MCA_LEGACY
	help
	  If you have a network (Ethernet) card of this type, say Y and read
	  the Ethernet-HOWTO, available from
	  <http://www.tldp.org/docs.html#howto>.

	  To compile this driver as a module, choose M here. The module
	  will be called 3c527.

config VORTEX
	tristate "3c590/3c900 series (592/595/597) \"Vortex/Boomerang\" support"
	depends on NET_VENDOR_3COM && (PCI || EISA)
	select MII
	---help---
	  This option enables driver support for a large number of 10Mbps and
	  10/100Mbps EISA, PCI and PCMCIA 3Com network cards:

	  "Vortex"    (Fast EtherLink 3c590/3c592/3c595/3c597) EISA and PCI
	  "Boomerang" (EtherLink XL 3c900 or 3c905)            PCI
	  "Cyclone"   (3c540/3c900/3c905/3c980/3c575/3c656)    PCI and Cardbus
	  "Tornado"   (3c905)                                  PCI
	  "Hurricane" (3c555/3cSOHO)                           PCI

	  If you have such a card, say Y and read the Ethernet-HOWTO,
	  available from <http://www.tldp.org/docs.html#howto>. More
	  specific information is in
	  <file:Documentation/networking/vortex.txt> and in the comments at
	  the beginning of <file:drivers/net/3c59x.c>.

	  To compile this support as a module, choose M here.

config TYPHOON
	tristate "3cr990 series \"Typhoon\" support"
	depends on NET_VENDOR_3COM && PCI
	select CRC32
	---help---
	  This option enables driver support for the 3cr990 series of cards:

	  3C990-TX, 3CR990-TX-95, 3CR990-TX-97, 3CR990-FX-95, 3CR990-FX-97,
	  3CR990SVR, 3CR990SVR95, 3CR990SVR97, 3CR990-FX-95 Server,
	  3CR990-FX-97 Server, 3C990B-TX-M, 3C990BSVR

	  If you have a network (Ethernet) card of this type, say Y and read
	  the Ethernet-HOWTO, available from
	  <http://www.tldp.org/docs.html#howto>.

	  To compile this driver as a module, choose M here. The module
	  will be called typhoon.

config LANCE
	tristate "AMD LANCE and PCnet (AT1500 and NE2100) support"
	depends on ISA && ISA_DMA_API
	help
	  If you have a network (Ethernet) card of this type, say Y and read
	  the Ethernet-HOWTO, available from
	  <http://www.tldp.org/docs.html#howto>. Some LinkSys cards are
	  of this type.

	  To compile this driver as a module, choose M here: the module
	  will be called lance.  This is recommended.

config NET_VENDOR_SMC
	bool "Western Digital/SMC cards"
	depends on ISA || MCA || EISA || MAC
	help
	  If you have a network (Ethernet) card belonging to this class, say Y
	  and read the Ethernet-HOWTO, available from
	  <http://www.tldp.org/docs.html#howto>.

	  Note that the answer to this question doesn't directly affect the
	  kernel: saying N will just cause the configurator to skip all
	  the questions about Western Digital cards. If you say Y, you will be
	  asked for your specific card in the following questions.

config WD80x3
	tristate "WD80*3 support"
	depends on NET_VENDOR_SMC && ISA
	select CRC32
	help
	  If you have a network (Ethernet) card of this type, say Y and read
	  the Ethernet-HOWTO, available from
	  <http://www.tldp.org/docs.html#howto>.

	  To compile this driver as a module, choose M here. The module
	  will be called wd.

config ULTRAMCA
	tristate "SMC Ultra MCA support"
	depends on NET_VENDOR_SMC && MCA
	select CRC32
	help
	  If you have a network (Ethernet) card of this type and are running
	  an MCA based system (PS/2), say Y and read the Ethernet-HOWTO,
	  available from <http://www.tldp.org/docs.html#howto>.

	  To compile this driver as a module, choose M here. The module
	  will be called smc-mca.

config ULTRA
	tristate "SMC Ultra support"
	depends on NET_VENDOR_SMC && ISA
	select CRC32
	---help---
	  If you have a network (Ethernet) card of this type, say Y and read
	  the Ethernet-HOWTO, available from
	  <http://www.tldp.org/docs.html#howto>.

	  Important: There have been many reports that, with some motherboards
	  mixing an SMC Ultra and an Adaptec AHA154x SCSI card (or compatible,
	  such as some BusLogic models) causes corruption problems with many
	  operating systems. The Linux smc-ultra driver has a work-around for
	  this but keep it in mind if you have such a SCSI card and have
	  problems.

	  To compile this driver as a module, choose M here. The module
	  will be called smc-ultra.

config ULTRA32
	tristate "SMC Ultra32 EISA support"
	depends on NET_VENDOR_SMC && EISA
	select CRC32
	help
	  If you have a network (Ethernet) card of this type, say Y and read
	  the Ethernet-HOWTO, available from
	  <http://www.tldp.org/docs.html#howto>.

	  To compile this driver as a module, choose M here. The module
	  will be called smc-ultra32.

config BFIN_MAC
	tristate "Blackfin on-chip MAC support"
	depends on NET_ETHERNET && (BF516 || BF518 || BF526 || BF527 || BF536 || BF537)
	select CRC32
	select MII
	select PHYLIB
	select BFIN_MAC_USE_L1 if DMA_UNCACHED_NONE
	help
	  This is the driver for Blackfin on-chip mac device. Say Y if you want it
	  compiled into the kernel. This driver is also available as a module
	  ( = code which can be inserted in and removed from the running kernel
	  whenever you want). The module will be called bfin_mac.

config BFIN_MAC_USE_L1
	bool "Use L1 memory for rx/tx packets"
	depends on BFIN_MAC && (BF527 || BF537)
	default y
	help
	  To get maximum network performance, you should use L1 memory as rx/tx buffers.
	  Say N here if you want to reserve L1 memory for other uses.

config BFIN_TX_DESC_NUM
	int "Number of transmit buffer packets"
	depends on BFIN_MAC
	range 6 10 if BFIN_MAC_USE_L1
	range 10 100
	default "10"
	help
	  Set the number of buffer packets used in driver.

config BFIN_RX_DESC_NUM
	int "Number of receive buffer packets"
	depends on BFIN_MAC
	range 20 100 if BFIN_MAC_USE_L1
	range 20 800
	default "20"
	help
	  Set the number of buffer packets used in driver.

config BFIN_MAC_RMII
	bool "RMII PHY Interface (EXPERIMENTAL)"
	depends on BFIN_MAC && EXPERIMENTAL
	default y if BFIN527_EZKIT
	default n if BFIN537_STAMP
	help
	  Use Reduced PHY MII Interface

config SMC9194
	tristate "SMC 9194 support"
	depends on NET_VENDOR_SMC && (ISA || MAC && BROKEN)
	select CRC32
	---help---
	  This is support for the SMC9xxx based Ethernet cards. Choose this
	  option if you have a DELL laptop with the docking station, or
	  another SMC9192/9194 based chipset.  Say Y if you want it compiled
	  into the kernel, and read the file
	  <file:Documentation/networking/smc9.txt> and the Ethernet-HOWTO,
	  available from <http://www.tldp.org/docs.html#howto>.

	  To compile this driver as a module, choose M here. The module
	  will be called smc9194.

config SMC91X
	tristate "SMC 91C9x/91C1xxx support"
	select CRC32
	select MII
	depends on ARM || REDWOOD_5 || REDWOOD_6 || M32R || SUPERH || \
		MIPS || BLACKFIN || MN10300
	help
	  This is a driver for SMC's 91x series of Ethernet chipsets,
	  including the SMC91C94 and the SMC91C111. Say Y if you want it
	  compiled into the kernel, and read the file
	  <file:Documentation/networking/smc9.txt>  and the Ethernet-HOWTO,
	  available from  <http://www.linuxdoc.org/docs.html#howto>.

	  This driver is also available as a module ( = code which can be
	  inserted in and removed from the running kernel whenever you want).
	  The module will be called smc91x.  If you want to compile it as a
	  module, say M here and read <file:Documentation/kbuild/modules.txt>.

config NET_NETX
	tristate "NetX Ethernet support"
	select MII
	depends on ARCH_NETX
	help
	  This is support for the Hilscher netX builtin Ethernet ports

	  To compile this driver as a module, choose M here. The module
	  will be called netx-eth.

config TI_DAVINCI_EMAC
	tristate "TI DaVinci EMAC Support"
	depends on ARM && ARCH_DAVINCI
	select PHYLIB
	help
	  This driver supports TI's DaVinci Ethernet .

	  To compile this driver as a module, choose M here: the module
	  will be called davinci_emac_driver.  This is recommended.

config DM9000
	tristate "DM9000 support"
	depends on ARM || BLACKFIN || MIPS
	select CRC32
	select MII
	---help---
	  Support for DM9000 chipset.

	  To compile this driver as a module, choose M here.  The module
	  will be called dm9000.

config DM9000_DEBUGLEVEL
	int "DM9000 maximum debug level"
	depends on DM9000
	default 4
	help
	  The maximum level of debugging code compiled into the DM9000
	  driver.

config DM9000_FORCE_SIMPLE_PHY_POLL
	bool "Force simple NSR based PHY polling"
	depends on DM9000
	---help---
	  This configuration forces the DM9000 to use the NSR's LinkStatus
	  bit to determine if the link is up or down instead of the more
	  costly MII PHY reads. Note, this will not work if the chip is
	  operating with an external PHY.

config ENC28J60
	tristate "ENC28J60 support"
	depends on EXPERIMENTAL && SPI && NET_ETHERNET
	select CRC32
	---help---
	  Support for the Microchip EN28J60 ethernet chip.

	  To compile this driver as a module, choose M here. The module will be
	  called enc28j60.

config ENC28J60_WRITEVERIFY
	bool "Enable write verify"
	depends on ENC28J60
	---help---
	  Enable the verify after the buffer write useful for debugging purpose.
	  If unsure, say N.

config ETHOC
	tristate "OpenCores 10/100 Mbps Ethernet MAC support"
	depends on NET_ETHERNET && HAS_IOMEM
	select MII
	select PHYLIB
	select CRC32
	select BITREVERSE
	help
	  Say Y here if you want to use the OpenCores 10/100 Mbps Ethernet MAC.

config SMC911X
	tristate "SMSC LAN911[5678] support"
	select CRC32
	select MII
	depends on ARM || SUPERH
	help
	  This is a driver for SMSC's LAN911x series of Ethernet chipsets
	  including the new LAN9115, LAN9116, LAN9117, and LAN9118.
	  Say Y if you want it compiled into the kernel, 
	  and read the Ethernet-HOWTO, available from
	  <http://www.linuxdoc.org/docs.html#howto>.

	  This driver is also available as a module. The module will be 
	  called smc911x.  If you want to compile it as a module, say M 
	  here and read <file:Documentation/kbuild/modules.txt>

config SMSC911X
	tristate "SMSC LAN911x/LAN921x families embedded ethernet support"
	depends on ARM || SUPERH || BLACKFIN
	select CRC32
	select MII
	select PHYLIB
	---help---
	  Say Y here if you want support for SMSC LAN911x and LAN921x families
	  of ethernet controllers.

	  To compile this driver as a module, choose M here and read
	  <file:Documentation/networking/net-modules.txt>. The module
	  will be called smsc911x.

config NET_VENDOR_RACAL
	bool "Racal-Interlan (Micom) NI cards"
	depends on ISA
	help
	  If you have a network (Ethernet) card belonging to this class, such
	  as the NI5010, NI5210 or NI6210, say Y and read the Ethernet-HOWTO,
	  available from <http://www.tldp.org/docs.html#howto>.

	  Note that the answer to this question doesn't directly affect the
	  kernel: saying N will just cause the configurator to skip all
	  the questions about NI cards. If you say Y, you will be asked for
	  your specific card in the following questions.

config NI5010
	tristate "NI5010 support (EXPERIMENTAL)"
	depends on NET_VENDOR_RACAL && ISA && EXPERIMENTAL && BROKEN_ON_SMP
	---help---
	  If you have a network (Ethernet) card of this type, say Y and read
	  the Ethernet-HOWTO, available from
	  <http://www.tldp.org/docs.html#howto>. Note that this is still
	  experimental code.

	  To compile this driver as a module, choose M here. The module
	  will be called ni5010.

config NI52
	tristate "NI5210 support"
	depends on NET_VENDOR_RACAL && ISA
	help
	  If you have a network (Ethernet) card of this type, say Y and read
	  the Ethernet-HOWTO, available from
	  <http://www.tldp.org/docs.html#howto>.

	  To compile this driver as a module, choose M here. The module
	  will be called ni52.

config NI65
	tristate "NI6510 support"
	depends on NET_VENDOR_RACAL && ISA && ISA_DMA_API
	help
	  If you have a network (Ethernet) card of this type, say Y and read
	  the Ethernet-HOWTO, available from
	  <http://www.tldp.org/docs.html#howto>.

	  To compile this driver as a module, choose M here. The module
	  will be called ni65.

config DNET
	tristate "Dave ethernet support (DNET)"
	depends on NET_ETHERNET && HAS_IOMEM
	select PHYLIB
	help
	  The Dave ethernet interface (DNET) is found on Qong Board FPGA.
	  Say Y to include support for the DNET chip.

	  To compile this driver as a module, choose M here: the module
	  will be called dnet.

source "drivers/net/tulip/Kconfig"

config AT1700
	tristate "AT1700/1720 support (EXPERIMENTAL)"
	depends on (ISA || MCA_LEGACY) && EXPERIMENTAL
	select CRC32
	---help---
	  If you have a network (Ethernet) card of this type, say Y and read
	  the Ethernet-HOWTO, available from
	  <http://www.tldp.org/docs.html#howto>.

	  To compile this driver as a module, choose M here. The module
	  will be called at1700.

config DEPCA
	tristate "DEPCA, DE10x, DE200, DE201, DE202, DE422 support"
	depends on ISA || EISA || MCA
	select CRC32
	---help---
	  If you have a network (Ethernet) card of this type, say Y and read
	  the Ethernet-HOWTO, available from
	  <http://www.tldp.org/docs.html#howto> as well as
	  <file:drivers/net/depca.c>.

	  To compile this driver as a module, choose M here. The module
	  will be called depca.

config HP100
	tristate "HP 10/100VG PCLAN (ISA, EISA, PCI) support"
	depends on ISA || EISA || PCI
	help
	  If you have a network (Ethernet) card of this type, say Y and read
	  the Ethernet-HOWTO, available from
	  <http://www.tldp.org/docs.html#howto>.

	  To compile this driver as a module, choose M here. The module
	  will be called hp100.

config NET_ISA
	bool "Other ISA cards"
	depends on ISA
	---help---
	  If your network (Ethernet) card hasn't been mentioned yet and its
	  bus system (that's the way the cards talks to the other components
	  of your computer) is ISA (as opposed to EISA, VLB or PCI), say Y.
	  Make sure you know the name of your card. Read the Ethernet-HOWTO,
	  available from <http://www.tldp.org/docs.html#howto>.

	  If unsure, say Y.

	  Note that the answer to this question doesn't directly affect the
	  kernel: saying N will just cause the configurator to skip all
	  the remaining ISA network card questions. If you say Y, you will be
	  asked for your specific card in the following questions.

config E2100
	tristate "Cabletron E21xx support"
	depends on NET_ISA
	select CRC32
	help
	  If you have a network (Ethernet) card of this type, say Y and read
	  the Ethernet-HOWTO, available from
	  <http://www.tldp.org/docs.html#howto>.

	  To compile this driver as a module, choose M here. The module
	  will be called e2100.

config EWRK3
	tristate "EtherWORKS 3 (DE203, DE204, DE205) support"
	depends on NET_ISA
	select CRC32
	---help---
	  This driver supports the DE203, DE204 and DE205 network (Ethernet)
	  cards. If this is for you, say Y and read
	  <file:Documentation/networking/ewrk3.txt> in the kernel source as
	  well as the Ethernet-HOWTO, available from
	  <http://www.tldp.org/docs.html#howto>.

	  To compile this driver as a module, choose M here. The module
	  will be called ewrk3.

config EEXPRESS
	tristate "EtherExpress 16 support"
	depends on NET_ISA
	---help---
	  If you have an EtherExpress16 network (Ethernet) card, say Y and
	  read the Ethernet-HOWTO, available from
	  <http://www.tldp.org/docs.html#howto>.  Note that the Intel
	  EtherExpress16 card used to be regarded as a very poor choice
	  because the driver was very unreliable. We now have a new driver
	  that should do better.

	  To compile this driver as a module, choose M here. The module
	  will be called eexpress.

config EEXPRESS_PRO
	tristate "EtherExpressPro support/EtherExpress 10 (i82595) support"
	depends on NET_ISA
	---help---
	  If you have a network (Ethernet) card of this type, say Y. This
	  driver supports Intel i82595{FX,TX} based boards. Note however
	  that the EtherExpress PRO/100 Ethernet card has its own separate
	  driver.  Please read the Ethernet-HOWTO, available from
	  <http://www.tldp.org/docs.html#howto>.

	  To compile this driver as a module, choose M here. The module
	  will be called eepro.

config HPLAN_PLUS
	tristate "HP PCLAN+ (27247B and 27252A) support"
	depends on NET_ISA
	select CRC32
	help
	  If you have a network (Ethernet) card of this type, say Y and read
	  the Ethernet-HOWTO, available from
	  <http://www.tldp.org/docs.html#howto>.

	  To compile this driver as a module, choose M here. The module
	  will be called hp-plus.

config HPLAN
	tristate "HP PCLAN (27245 and other 27xxx series) support"
	depends on NET_ISA
	select CRC32
	help
	  If you have a network (Ethernet) card of this type, say Y and read
	  the Ethernet-HOWTO, available from
	  <http://www.tldp.org/docs.html#howto>.

	  To compile this driver as a module, choose M here. The module
	  will be called hp.

config LP486E
	tristate "LP486E on board Ethernet"
	depends on NET_ISA
	help
	  Say Y here to support the 82596-based on-board Ethernet controller
	  for the Panther motherboard, which is one of the two shipped in the
	  Intel Professional Workstation.

config ETH16I
	tristate "ICL EtherTeam 16i/32 support"
	depends on NET_ISA
	help
	  If you have a network (Ethernet) card of this type, say Y and read
	  the Ethernet-HOWTO, available from
	  <http://www.tldp.org/docs.html#howto>.

	  To compile this driver as a module, choose M here. The module
	  will be called eth16i.

config NE2000
	tristate "NE2000/NE1000 support"
	depends on NET_ISA || (Q40 && m) || M32R || MACH_TX49XX
	select CRC32
	---help---
	  If you have a network (Ethernet) card of this type, say Y and read
	  the Ethernet-HOWTO, available from
	  <http://www.tldp.org/docs.html#howto>.  Many Ethernet cards
	  without a specific driver are compatible with NE2000.

	  If you have a PCI NE2000 card however, say N here and Y to "PCI
	  NE2000 and clone support" under "EISA, VLB, PCI and on board
	  controllers" below. If you have a NE2000 card and are running on
	  an MCA system (a bus system used on some IBM PS/2 computers and
	  laptops), say N here and Y to "NE/2 (ne2000 MCA version) support",
	  below.

	  To compile this driver as a module, choose M here. The module
	  will be called ne.

config ZNET
	tristate "Zenith Z-Note support (EXPERIMENTAL)"
	depends on NET_ISA && EXPERIMENTAL && ISA_DMA_API
	help
	  The Zenith Z-Note notebook computer has a built-in network
	  (Ethernet) card, and this is the Linux driver for it. Note that the
	  IBM Thinkpad 300 is compatible with the Z-Note and is also supported
	  by this driver. Read the Ethernet-HOWTO, available from
	  <http://www.tldp.org/docs.html#howto>.

config SEEQ8005
	tristate "SEEQ8005 support (EXPERIMENTAL)"
	depends on NET_ISA && EXPERIMENTAL
	help
	  This is a driver for the SEEQ 8005 network (Ethernet) card.  If this
	  is for you, read the Ethernet-HOWTO, available from
	  <http://www.tldp.org/docs.html#howto>.

	  To compile this driver as a module, choose M here. The module
	  will be called seeq8005.

config NE2_MCA
	tristate "NE/2 (ne2000 MCA version) support"
	depends on MCA_LEGACY
	select CRC32
	help
	  If you have a network (Ethernet) card of this type, say Y and read
	  the Ethernet-HOWTO, available from
	  <http://www.tldp.org/docs.html#howto>.

	  To compile this driver as a module, choose M here. The module
	  will be called ne2.

config IBMLANA
	tristate "IBM LAN Adapter/A support"
	depends on MCA
	---help---
	  This is a Micro Channel Ethernet adapter.  You need to set
	  CONFIG_MCA to use this driver.  It is both available as an in-kernel
	  driver and as a module.

	  To compile this driver as a module, choose M here. The only
	  currently supported card is the IBM LAN Adapter/A for Ethernet.  It
	  will both support 16K and 32K memory windows, however a 32K window
	  gives a better security against packet losses.  Usage of multiple
	  boards with this driver should be possible, but has not been tested
	  up to now due to lack of hardware.

config IBMVETH
	tristate "IBM LAN Virtual Ethernet support"
	depends on PPC_PSERIES
	---help---
	  This driver supports virtual ethernet adapters on newer IBM iSeries
	  and pSeries systems.

	  To compile this driver as a module, choose M here. The module will
	  be called ibmveth.

source "drivers/net/ibm_newemac/Kconfig"

config NET_PCI
	bool "EISA, VLB, PCI and on board controllers"
	depends on ISA || EISA || PCI
	help
	  This is another class of network cards which attach directly to the
	  bus. If you have one of those, say Y and read the Ethernet-HOWTO,
	  available from <http://www.tldp.org/docs.html#howto>.

	  Note that the answer to this question doesn't directly affect the
	  kernel: saying N will just cause the configurator to skip all
	  the questions about this class of network cards. If you say Y, you
	  will be asked for your specific card in the following questions. If
	  you are unsure, say Y.

config PCNET32
	tristate "AMD PCnet32 PCI support"
	depends on NET_PCI && PCI
	select CRC32
	select MII
	help
	  If you have a PCnet32 or PCnetPCI based network (Ethernet) card,
	  answer Y here and read the Ethernet-HOWTO, available from
	  <http://www.tldp.org/docs.html#howto>.

	  To compile this driver as a module, choose M here. The module
	  will be called pcnet32.

config AMD8111_ETH
	tristate "AMD 8111 (new PCI lance) support"
	depends on NET_PCI && PCI
	select CRC32
	select MII
	help
	  If you have an AMD 8111-based PCI lance ethernet card,
	  answer Y here and read the Ethernet-HOWTO, available from
	  <http://www.tldp.org/docs.html#howto>.

	  To compile this driver as a module, choose M here. The module
	  will be called amd8111e.

config ADAPTEC_STARFIRE
	tristate "Adaptec Starfire/DuraLAN support"
	depends on NET_PCI && PCI
	select CRC32
	select MII
	help
	  Say Y here if you have an Adaptec Starfire (or DuraLAN) PCI network
	  adapter. The DuraLAN chip is used on the 64 bit PCI boards from
	  Adaptec e.g. the ANA-6922A. The older 32 bit boards use the tulip
	  driver.

	  To compile this driver as a module, choose M here: the module
	  will be called starfire.  This is recommended.

config AC3200
	tristate "Ansel Communications EISA 3200 support (EXPERIMENTAL)"
	depends on NET_PCI && (ISA || EISA) && EXPERIMENTAL
	select CRC32
	help
	  If you have a network (Ethernet) card of this type, say Y and read
	  the Ethernet-HOWTO, available from
	  <http://www.tldp.org/docs.html#howto>.

	  To compile this driver as a module, choose M here. The module
	  will be called ac3200.

config APRICOT
	tristate "Apricot Xen-II on board Ethernet"
	depends on NET_PCI && ISA
	help
	  If you have a network (Ethernet) controller of this type, say Y and
	  read the Ethernet-HOWTO, available from
	  <http://www.tldp.org/docs.html#howto>.

	  To compile this driver as a module, choose M here. The module
	  will be called apricot.

config B44
	tristate "Broadcom 440x/47xx ethernet support"
	depends on SSB_POSSIBLE && HAS_DMA
	select SSB
	select MII
	help
	  If you have a network (Ethernet) controller of this type, say Y
	  or M and read the Ethernet-HOWTO, available from
	  <http://www.tldp.org/docs.html#howto>.

	  To compile this driver as a module, choose M here. The module
	  will be called b44.

# Auto-select SSB PCI-HOST support, if possible
config B44_PCI_AUTOSELECT
	bool
	depends on B44 && SSB_PCIHOST_POSSIBLE
	select SSB_PCIHOST
	default y

# Auto-select SSB PCICORE driver, if possible
config B44_PCICORE_AUTOSELECT
	bool
	depends on B44 && SSB_DRIVER_PCICORE_POSSIBLE
	select SSB_DRIVER_PCICORE
	default y

config B44_PCI
	bool
	depends on B44_PCI_AUTOSELECT && B44_PCICORE_AUTOSELECT
	default y

config FORCEDETH
	tristate "nForce Ethernet support"
	depends on NET_PCI && PCI
	help
	  If you have a network (Ethernet) controller of this type, say Y and
	  read the Ethernet-HOWTO, available from
	  <http://www.tldp.org/docs.html#howto>.

	  To compile this driver as a module, choose M here. The module
	  will be called forcedeth.

config FORCEDETH_NAPI
	bool "Use Rx Polling (NAPI) (EXPERIMENTAL)"
	depends on FORCEDETH && EXPERIMENTAL
	help
	  NAPI is a new driver API designed to reduce CPU and interrupt load
	  when the driver is receiving lots of packets from the card. It is
	  still somewhat experimental and thus not yet enabled by default.

	  If your estimated Rx load is 10kpps or more, or if the card will be
	  deployed on potentially unfriendly networks (e.g. in a firewall),
	  then say Y here.

	  If in doubt, say N.

config CS89x0
	tristate "CS89x0 support"
	depends on NET_ETHERNET && (ISA || EISA || MACH_IXDP2351 \
		|| ARCH_IXDP2X01 || ARCH_PNX010X || MACH_MX31ADS)
	---help---
	  Support for CS89x0 chipset based Ethernet cards. If you have a
	  network (Ethernet) card of this type, say Y and read the
	  Ethernet-HOWTO, available from
	  <http://www.tldp.org/docs.html#howto> as well as
	  <file:Documentation/networking/cs89x0.txt>.

	  To compile this driver as a module, choose M here. The module
	  will be called cs89x0.

config CS89x0_NONISA_IRQ
	def_bool y
	depends on CS89x0 != n
	depends on MACH_IXDP2351 || ARCH_IXDP2X01 || ARCH_PNX010X || MACH_MX31ADS

config TC35815
	tristate "TOSHIBA TC35815 Ethernet support"
	depends on NET_PCI && PCI && MIPS
	select PHYLIB

config E100
	tristate "Intel(R) PRO/100+ support"
	depends on NET_PCI && PCI
	select MII
	---help---
	  This driver supports Intel(R) PRO/100 family of adapters.
	  To verify that your adapter is supported, find the board ID number 
	  on the adapter. Look for a label that has a barcode and a number 
	  in the format 123456-001 (six digits hyphen three digits). 

	  Use the above information and the Adapter & Driver ID Guide at:

	  <http://support.intel.com/support/network/adapter/pro100/21397.htm>

          to identify the adapter.

	  For the latest Intel PRO/100 network driver for Linux, see:

	  <http://appsr.intel.com/scripts-df/support_intel.asp>

	  More specific information on configuring the driver is in 
	  <file:Documentation/networking/e100.txt>.

	  To compile this driver as a module, choose M here. The module
	  will be called e100.

config LNE390
	tristate "Mylex EISA LNE390A/B support (EXPERIMENTAL)"
	depends on NET_PCI && EISA && EXPERIMENTAL
	select CRC32
	help
	  If you have a network (Ethernet) card of this type, say Y and read
	  the Ethernet-HOWTO, available from
	  <http://www.tldp.org/docs.html#howto>.

	  To compile this driver as a module, choose M here. The module
	  will be called lne390.

config FEALNX
	tristate "Myson MTD-8xx PCI Ethernet support"
	depends on NET_PCI && PCI
	select CRC32
	select MII
	help
	  Say Y here to support the Mysom MTD-800 family of PCI-based Ethernet
	  cards. Specifications and data at
	  <http://www.myson.com.hk/mtd/datasheet/>.

config NATSEMI
	tristate "National Semiconductor DP8381x series PCI Ethernet support"
	depends on NET_PCI && PCI
	select CRC32
	help
	  This driver is for the National Semiconductor DP83810 series,
	  which is used in cards from PureData, NetGear, Linksys
	  and others, including the 83815 chip.
	  More specific information and updates are available from
	  <http://www.scyld.com/network/natsemi.html>.

config NE2K_PCI
	tristate "PCI NE2000 and clones support (see help)"
	depends on NET_PCI && PCI
	select CRC32
	---help---
	  This driver is for NE2000 compatible PCI cards. It will not work
	  with ISA NE2000 cards (they have their own driver, "NE2000/NE1000
	  support" below). If you have a PCI NE2000 network (Ethernet) card,
	  say Y and read the Ethernet-HOWTO, available from
	  <http://www.tldp.org/docs.html#howto>.

	  This driver also works for the following NE2000 clone cards:
	  RealTek RTL-8029  Winbond 89C940  Compex RL2000  KTI ET32P2
	  NetVin NV5000SC   Via 86C926      SureCom NE34   Winbond
	  Holtek HT80232    Holtek HT80229

	  To compile this driver as a module, choose M here. The module
	  will be called ne2k-pci.

config NE3210
	tristate "Novell/Eagle/Microdyne NE3210 EISA support (EXPERIMENTAL)"
	depends on NET_PCI && EISA && EXPERIMENTAL
	select CRC32
	---help---
	  If you have a network (Ethernet) card of this type, say Y and read
	  the Ethernet-HOWTO, available from
	  <http://www.tldp.org/docs.html#howto>.  Note that this driver
	  will NOT WORK for NE3200 cards as they are completely different.

	  To compile this driver as a module, choose M here. The module
	  will be called ne3210.

config ES3210
	tristate "Racal-Interlan EISA ES3210 support (EXPERIMENTAL)"
	depends on NET_PCI && EISA && EXPERIMENTAL
	select CRC32
	help
	  If you have a network (Ethernet) card of this type, say Y and read
	  the Ethernet-HOWTO, available from
	  <http://www.tldp.org/docs.html#howto>.

	  To compile this driver as a module, choose M here. The module
	  will be called es3210.

config 8139CP
	tristate "RealTek RTL-8139 C+ PCI Fast Ethernet Adapter support (EXPERIMENTAL)"
	depends on NET_PCI && PCI && EXPERIMENTAL
	select CRC32
	select MII
	help
	  This is a driver for the Fast Ethernet PCI network cards based on
	  the RTL8139C+ chips. If you have one of those, say Y and read
	  the Ethernet-HOWTO, available from
	  <http://www.tldp.org/docs.html#howto>.

	  To compile this driver as a module, choose M here: the module
	  will be called 8139cp.  This is recommended.

config 8139TOO
	tristate "RealTek RTL-8129/8130/8139 PCI Fast Ethernet Adapter support"
	depends on NET_PCI && PCI
	select CRC32
	select MII
	---help---
	  This is a driver for the Fast Ethernet PCI network cards based on
	  the RTL 8129/8130/8139 chips. If you have one of those, say Y and
	  read the Ethernet-HOWTO <http://www.tldp.org/docs.html#howto>.

	  To compile this driver as a module, choose M here: the module
	  will be called 8139too.  This is recommended.

config 8139TOO_PIO
	bool "Use PIO instead of MMIO"
	default y
	depends on 8139TOO
	help
	  This instructs the driver to use programmed I/O ports (PIO) instead
	  of PCI shared memory (MMIO).  This can possibly solve some problems
	  in case your mainboard has memory consistency issues.  If unsure,
	  say N.

config 8139TOO_TUNE_TWISTER
	bool "Support for uncommon RTL-8139 rev. K (automatic channel equalization)"
	depends on 8139TOO
	help
	  This implements a function which might come in handy in case you
	  are using low quality on long cabling. It is required for RealTek
	  RTL-8139 revision K boards, and totally unused otherwise.  It tries
	  to match the transceiver to the cable characteristics. This is
	  experimental since hardly documented by the manufacturer.
	  If unsure, say Y.

config 8139TOO_8129
	bool "Support for older RTL-8129/8130 boards"
	depends on 8139TOO
	help
	  This enables support for the older and uncommon RTL-8129 and
	  RTL-8130 chips, which support MII via an external transceiver,
	  instead of an internal one.  Disabling this option will save some
	  memory by making the code size smaller.  If unsure, say Y.

config 8139_OLD_RX_RESET
	bool "Use older RX-reset method"
	depends on 8139TOO
	help
	  The 8139too driver was recently updated to contain a more rapid
	  reset sequence, in the face of severe receive errors.  This "new"
	  RX-reset method should be adequate for all boards.  But if you
	  experience problems, you can enable this option to restore the
	  old RX-reset behavior.  If unsure, say N.

config R6040
	tristate "RDC R6040 Fast Ethernet Adapter support"
	depends on NET_PCI && PCI
	select CRC32
	select MII
	help
	  This is a driver for the R6040 Fast Ethernet MACs found in the
	  the RDC R-321x System-on-chips.

	  To compile this driver as a module, choose M here: the module
	  will be called r6040. This is recommended.

config SIS900
	tristate "SiS 900/7016 PCI Fast Ethernet Adapter support"
	depends on NET_PCI && PCI
	select CRC32
	select MII
	---help---
	  This is a driver for the Fast Ethernet PCI network cards based on
	  the SiS 900 and SiS 7016 chips. The SiS 900 core is also embedded in
	  SiS 630 and SiS 540 chipsets.

	  This driver also supports AMD 79C901 HomePNA so that you can use
	  your phone line as a network cable.

	  To compile this driver as a module, choose M here: the module
	  will be called sis900.  This is recommended.

config EPIC100
	tristate "SMC EtherPower II"
	depends on NET_PCI && PCI
	select CRC32
	select MII
	help
	  This driver is for the SMC EtherPower II 9432 PCI Ethernet NIC,
	  which is based on the SMC83c17x (EPIC/100).
	  More specific information and updates are available from
	  <http://www.scyld.com/network/epic100.html>.

config SMSC9420
	tristate "SMSC LAN9420 PCI ethernet adapter support"
	depends on NET_PCI && PCI
	select CRC32
	select PHYLIB
	select SMSC_PHY
	help
	  This is a driver for SMSC's LAN9420 PCI ethernet adapter.
	  Say Y if you want it compiled into the kernel,
	  and read the Ethernet-HOWTO, available from
	  <http://www.linuxdoc.org/docs.html#howto>.

	  This driver is also available as a module. The module will be
	  called smsc9420.  If you want to compile it as a module, say M
	  here and read <file:Documentation/kbuild/modules.txt>

config SUNDANCE
	tristate "Sundance Alta support"
	depends on NET_PCI && PCI
	select CRC32
	select MII
	help
	  This driver is for the Sundance "Alta" chip.
	  More specific information and updates are available from
	  <http://www.scyld.com/network/sundance.html>.

config SUNDANCE_MMIO
	bool "Use MMIO instead of PIO"
	depends on SUNDANCE
	help
	  Enable memory-mapped I/O for interaction with Sundance NIC registers.
	  Do NOT enable this by default, PIO (enabled when MMIO is disabled)
	  is known to solve bugs on certain chips.

	  If unsure, say N.

config TLAN
	tristate "TI ThunderLAN support"
	depends on NET_PCI && (PCI || EISA)
	---help---
	  If you have a PCI Ethernet network card based on the ThunderLAN chip
	  which is supported by this driver, say Y and read the
	  Ethernet-HOWTO, available from
	  <http://www.tldp.org/docs.html#howto>.

	  Devices currently supported by this driver are Compaq Netelligent,
	  Compaq NetFlex and Olicom cards.  Please read the file
	  <file:Documentation/networking/tlan.txt> for more details.

	  To compile this driver as a module, choose M here. The module
	  will be called tlan.

	  Please email feedback to <torben.mathiasen@compaq.com>.

config KS8842
	tristate "Micrel KSZ8842"
	depends on HAS_IOMEM
	help
	  This platform driver is for Micrel KSZ8842 / KS8842
	  2-port ethernet switch chip (managed, VLAN, QoS).

config KS8851
       tristate "Micrel KS8851 SPI"
       depends on SPI
       select MII
	select CRC32
       help
         SPI driver for Micrel KS8851 SPI attached network chip.
<<<<<<< HEAD
=======

config KS8851_MLL
	tristate "Micrel KS8851 MLL"
	depends on HAS_IOMEM
	help
	  This platform driver is for Micrel KS8851 Address/data bus
	  multiplexed network chip.
>>>>>>> ad1cd745

config VIA_RHINE
	tristate "VIA Rhine support"
	depends on NET_PCI && PCI
	select CRC32
	select MII
	help
	  If you have a VIA "Rhine" based network card (Rhine-I (VT86C100A),
	  Rhine-II (VT6102), or Rhine-III (VT6105)), say Y here. Rhine-type
	  Ethernet functions can also be found integrated on South Bridges
	  (e.g. VT8235).

	  To compile this driver as a module, choose M here. The module
	  will be called via-rhine.

config VIA_RHINE_MMIO
	bool "Use MMIO instead of PIO"
	depends on VIA_RHINE
	help
	  This instructs the driver to use PCI shared memory (MMIO) instead of
	  programmed I/O ports (PIO). Enabling this gives an improvement in
	  processing time in parts of the driver.

	  If unsure, say Y.

config SC92031
	tristate "Silan SC92031 PCI Fast Ethernet Adapter driver (EXPERIMENTAL)"
	depends on NET_PCI && PCI && EXPERIMENTAL
	select CRC32
	---help---
	  This is a driver for the Fast Ethernet PCI network cards based on
	  the Silan SC92031 chip (sometimes also called Rsltek 8139D). If you
	  have one of these, say Y here.

	  To compile this driver as a module, choose M here: the module
	  will be called sc92031.  This is recommended.

config CPMAC
	tristate "TI AR7 CPMAC Ethernet support (EXPERIMENTAL)"
	depends on NET_ETHERNET && EXPERIMENTAL && AR7
	select PHYLIB
	help
	  TI AR7 CPMAC Ethernet support

config NET_POCKET
	bool "Pocket and portable adapters"
	depends on PARPORT
	---help---
	  Cute little network (Ethernet) devices which attach to the parallel
	  port ("pocket adapters"), commonly used with laptops. If you have
	  one of those, say Y and read the Ethernet-HOWTO, available from
	  <http://www.tldp.org/docs.html#howto>.

	  If you want to plug a network (or some other) card into the PCMCIA
	  (or PC-card) slot of your laptop instead (PCMCIA is the standard for
	  credit card size extension cards used by all modern laptops), you
	  need the pcmcia-cs package (location contained in the file
	  <file:Documentation/Changes>) and you can say N here.

	  Laptop users should read the Linux Laptop home page at
	  <http://www.linux-on-laptops.com/> or
	  Tuxmobil - Linux on Mobile Computers at <http://www.tuxmobil.org/>.

	  Note that the answer to this question doesn't directly affect the
	  kernel: saying N will just cause the configurator to skip all
	  the questions about this class of network devices. If you say Y, you
	  will be asked for your specific device in the following questions.

config ATP
	tristate "AT-LAN-TEC/RealTek pocket adapter support"
	depends on NET_POCKET && PARPORT && X86
	select CRC32
	---help---
	  This is a network (Ethernet) device which attaches to your parallel
	  port. Read <file:drivers/net/atp.c> as well as the Ethernet-HOWTO,
	  available from <http://www.tldp.org/docs.html#howto>, if you
	  want to use this.  If you intend to use this driver, you should have
	  said N to the "Parallel printer support", because the two drivers
	  don't like each other.

	  To compile this driver as a module, choose M here: the module
	  will be called atp.

config DE600
	tristate "D-Link DE600 pocket adapter support"
	depends on NET_POCKET && PARPORT
	---help---
	  This is a network (Ethernet) device which attaches to your parallel
	  port. Read <file:Documentation/networking/DLINK.txt> as well as the
	  Ethernet-HOWTO, available from
	  <http://www.tldp.org/docs.html#howto>, if you want to use
	  this. It is possible to have several devices share a single parallel
	  port and it is safe to compile the corresponding drivers into the
	  kernel.

	  To compile this driver as a module, choose M here: the module
	  will be called de600.

config DE620
	tristate "D-Link DE620 pocket adapter support"
	depends on NET_POCKET && PARPORT
	---help---
	  This is a network (Ethernet) device which attaches to your parallel
	  port. Read <file:Documentation/networking/DLINK.txt> as well as the
	  Ethernet-HOWTO, available from
	  <http://www.tldp.org/docs.html#howto>, if you want to use
	  this. It is possible to have several devices share a single parallel
	  port and it is safe to compile the corresponding drivers into the
	  kernel.

	  To compile this driver as a module, choose M here: the module
	  will be called de620.

config SGISEEQ
	tristate "SGI Seeq ethernet controller support"
	depends on SGI_HAS_SEEQ
	help
	  Say Y here if you have an Seeq based Ethernet network card. This is
	  used in many Silicon Graphics machines.

config DECLANCE
	tristate "DEC LANCE ethernet controller support"
	depends on MACH_DECSTATION
	select CRC32
	help
	  This driver is for the series of Ethernet controllers produced by
	  DEC (now Compaq) based on the AMD Lance chipset, including the
	  DEPCA series.  (This chipset is better known via the NE2100 cards.)

config 68360_ENET
	bool "Motorola 68360 ethernet controller"
	depends on M68360
	help
	  Say Y here if you want to use the built-in ethernet controller of
	  the Motorola 68360 processor.

config FEC
	bool "FEC ethernet controller (of ColdFire and some i.MX CPUs)"
	depends on M523x || M527x || M5272 || M528x || M520x || M532x || MACH_MX27 || ARCH_MX35 || ARCH_MX25
	help
	  Say Y here if you want to use the built-in 10/100 Fast ethernet
	  controller on some Motorola ColdFire and Freescale i.MX processors.

config FEC2
	bool "Second FEC ethernet controller (on some ColdFire CPUs)"
	depends on FEC
	help
	  Say Y here if you want to use the second built-in 10/100 Fast
	  ethernet controller on some Motorola ColdFire processors.

config FEC_MPC52xx
	tristate "MPC52xx FEC driver"
	depends on PPC_MPC52xx && PPC_BESTCOMM
	select CRC32
	select PHYLIB
	select PPC_BESTCOMM_FEC
	---help---
	  This option enables support for the MPC5200's on-chip
	  Fast Ethernet Controller
	  If compiled as module, it will be called fec_mpc52xx.

config FEC_MPC52xx_MDIO
	bool "MPC52xx FEC MDIO bus driver"
	depends on FEC_MPC52xx
	default y
	---help---
	  The MPC5200's FEC can connect to the Ethernet either with
	  an external MII PHY chip or 10 Mbps 7-wire interface
	  (Motorola? industry standard).
	  If your board uses an external PHY connected to FEC, enable this.
	  If not sure, enable.
	  If compiled as module, it will be called fec_mpc52xx_phy.

config NE_H8300
	tristate "NE2000 compatible support for H8/300"
	depends on H8300
	help
	  Say Y here if you want to use the NE2000 compatible
	  controller on the Renesas H8/300 processor.

config ATL2
	tristate "Atheros L2 Fast Ethernet support"
	depends on PCI
	select CRC32
	select MII
	help
	  This driver supports the Atheros L2 fast ethernet adapter.

	  To compile this driver as a module, choose M here.  The module
	  will be called atl2.

config XILINX_EMACLITE
	tristate "Xilinx 10/100 Ethernet Lite support"
	depends on PPC32 || MICROBLAZE
	help
	  This driver supports the 10/100 Ethernet Lite from Xilinx.

config BCM63XX_ENET
	tristate "Broadcom 63xx internal mac support"
	depends on BCM63XX
	select MII
	select PHYLIB
	help
	  This driver supports the ethernet MACs in the Broadcom 63xx
	  MIPS chipset family (BCM63XX).

source "drivers/net/fs_enet/Kconfig"

endif # NET_ETHERNET

#
#	Gigabit Ethernet
#

menuconfig NETDEV_1000
	bool "Ethernet (1000 Mbit)"
	depends on !UML
	default y
	---help---
	  Ethernet (also called IEEE 802.3 or ISO 8802-2) is the most common
	  type of Local Area Network (LAN) in universities and companies.

	  Say Y here to get to see options for Gigabit Ethernet drivers.
	  This option alone does not add any kernel code.
	  Note that drivers supporting both 100 and 1000 MBit may be listed
	  under "Ethernet (10 or 100MBit)" instead.

	  If you say N, all options in this submenu will be skipped and disabled.

if NETDEV_1000

config ACENIC
	tristate "Alteon AceNIC/3Com 3C985/NetGear GA620 Gigabit support"
	depends on PCI
	---help---
	  Say Y here if you have an Alteon AceNIC, 3Com 3C985(B), NetGear
	  GA620, SGI Gigabit or Farallon PN9000-SX PCI Gigabit Ethernet
	  adapter. The driver allows for using the Jumbo Frame option (9000
	  bytes/frame) however it requires that your switches can handle this
	  as well. To enable Jumbo Frames, add `mtu 9000' to your ifconfig
	  line.

	  To compile this driver as a module, choose M here: the
	  module will be called acenic.

config ACENIC_OMIT_TIGON_I
	bool "Omit support for old Tigon I based AceNICs"
	depends on ACENIC
	help
	  Say Y here if you only have Tigon II based AceNICs and want to leave
	  out support for the older Tigon I based cards which are no longer
	  being sold (ie. the original Alteon AceNIC and 3Com 3C985 (non B
	  version)).  This will reduce the size of the driver object by
	  app. 100KB.  If you are not sure whether your card is a Tigon I or a
	  Tigon II, say N here.

	  The safe and default value for this is N.

config DL2K
	tristate "DL2000/TC902x-based Gigabit Ethernet support"
	depends on PCI
	select CRC32
	help
	  This driver supports DL2000/TC902x-based Gigabit ethernet cards,
	  which includes
	  D-Link DGE-550T Gigabit Ethernet Adapter.
	  D-Link DL2000-based Gigabit Ethernet Adapter.
	  Sundance/Tamarack TC902x Gigabit Ethernet Adapter.

	  To compile this driver as a module, choose M here: the
	  module will be called dl2k.

config E1000
	tristate "Intel(R) PRO/1000 Gigabit Ethernet support"
	depends on PCI
	---help---
	  This driver supports Intel(R) PRO/1000 gigabit ethernet family of
	  adapters.  For more information on how to identify your adapter, go 
	  to the Adapter & Driver ID Guide at:

	  <http://support.intel.com/support/network/adapter/pro100/21397.htm>

	  For general information and support, go to the Intel support
	  website at:

	  <http://support.intel.com>

	  More specific information on configuring the driver is in 
	  <file:Documentation/networking/e1000.txt>.

	  To compile this driver as a module, choose M here. The module
	  will be called e1000.

config E1000E
	tristate "Intel(R) PRO/1000 PCI-Express Gigabit Ethernet support"
	depends on PCI && (!SPARC32 || BROKEN)
	---help---
	  This driver supports the PCI-Express Intel(R) PRO/1000 gigabit
	  ethernet family of adapters. For PCI or PCI-X e1000 adapters,
	  use the regular e1000 driver For more information on how to
	  identify your adapter, go to the Adapter & Driver ID Guide at:

	  <http://support.intel.com/support/network/adapter/pro100/21397.htm>

	  For general information and support, go to the Intel support
	  website at:

	  <http://support.intel.com>

	  To compile this driver as a module, choose M here. The module
	  will be called e1000e.

config IP1000
	tristate "IP1000 Gigabit Ethernet support"
	depends on PCI && EXPERIMENTAL
	select MII
	---help---
	  This driver supports IP1000 gigabit Ethernet cards.

	  To compile this driver as a module, choose M here: the module
	  will be called ipg.  This is recommended.

config IGB
       tristate "Intel(R) 82575/82576 PCI-Express Gigabit Ethernet support"
       depends on PCI
       ---help---
         This driver supports Intel(R) 82575/82576 gigabit ethernet family of
         adapters.  For more information on how to identify your adapter, go
         to the Adapter & Driver ID Guide at:

         <http://support.intel.com/support/network/adapter/pro100/21397.htm>

         For general information and support, go to the Intel support
         website at:

         <http://support.intel.com>

         More specific information on configuring the driver is in
         <file:Documentation/networking/e1000.txt>.

         To compile this driver as a module, choose M here. The module
         will be called igb.

config IGB_DCA
	bool "Direct Cache Access (DCA) Support"
	default y
	depends on IGB && DCA && !(IGB=y && DCA=m)
	---help---
	  Say Y here if you want to use Direct Cache Access (DCA) in the
	  driver.  DCA is a method for warming the CPU cache before data
	  is used, with the intent of lessening the impact of cache misses.

config IGBVF
       tristate "Intel(R) 82576 Virtual Function Ethernet support"
       depends on PCI
       ---help---
         This driver supports Intel(R) 82576 virtual functions.  For more
         information on how to identify your adapter, go to the Adapter &
         Driver ID Guide at:

         <http://support.intel.com/support/network/adapter/pro100/21397.htm>

         For general information and support, go to the Intel support
         website at:

         <http://support.intel.com>

         More specific information on configuring the driver is in
         <file:Documentation/networking/e1000.txt>.

         To compile this driver as a module, choose M here. The module
         will be called igbvf.

source "drivers/net/ixp2000/Kconfig"

config MYRI_SBUS
	tristate "MyriCOM Gigabit Ethernet support"
	depends on SBUS
	help
	  This driver supports MyriCOM Sbus gigabit Ethernet cards.

	  To compile this driver as a module, choose M here: the module
	  will be called myri_sbus.  This is recommended.

config NS83820
	tristate "National Semiconductor DP83820 support"
	depends on PCI
	help
	  This is a driver for the National Semiconductor DP83820 series
	  of gigabit ethernet MACs.  Cards using this chipset include
	  the D-Link DGE-500T, PureData's PDP8023Z-TG, SMC's SMC9462TX,
	  SOHO-GA2000T, SOHO-GA2500T.  The driver supports the use of
	  zero copy.

config HAMACHI
	tristate "Packet Engines Hamachi GNIC-II support"
	depends on PCI
	select MII
	help
	  If you have a Gigabit Ethernet card of this type, say Y and read
	  the Ethernet-HOWTO, available from
	  <http://www.tldp.org/docs.html#howto>.

	  To compile this driver as a module, choose M here. The module will be
	  called hamachi.

config YELLOWFIN
	tristate "Packet Engines Yellowfin Gigabit-NIC support (EXPERIMENTAL)"
	depends on PCI && EXPERIMENTAL
	select CRC32
	---help---
	  Say Y here if you have a Packet Engines G-NIC PCI Gigabit Ethernet
	  adapter or the SYM53C885 Ethernet controller. The Gigabit adapter is
	  used by the Beowulf Linux cluster project.  See
	  <http://cesdis.gsfc.nasa.gov/linux/drivers/yellowfin.html> for more
	  information about this driver in particular and Beowulf in general.

	  To compile this driver as a module, choose M here: the module
	  will be called yellowfin.  This is recommended.

config R8169
	tristate "Realtek 8169 gigabit ethernet support"
	depends on PCI
	select CRC32
	select MII
	---help---
	  Say Y here if you have a Realtek 8169 PCI Gigabit Ethernet adapter.

	  To compile this driver as a module, choose M here: the module
	  will be called r8169.  This is recommended.

config R8169_VLAN
	bool "VLAN support"
	depends on R8169 && VLAN_8021Q
	---help---
	  Say Y here for the r8169 driver to support the functions required
	  by the kernel 802.1Q code.

	  If in doubt, say Y.

config SB1250_MAC
	tristate "SB1250 Gigabit Ethernet support"
	depends on SIBYTE_SB1xxx_SOC
	select PHYLIB
	---help---
	  This driver supports Gigabit Ethernet interfaces based on the
	  Broadcom SiByte family of System-On-a-Chip parts.  They include
	  the BCM1120, BCM1125, BCM1125H, BCM1250, BCM1255, BCM1280, BCM1455
	  and BCM1480 chips.

	  To compile this driver as a module, choose M here: the module
	  will be called sb1250-mac.

config SIS190
	tristate "SiS190/SiS191 gigabit ethernet support"
	depends on PCI
	select CRC32
	select MII
	---help---
	  Say Y here if you have a SiS 190 PCI Fast Ethernet adapter or
	  a SiS 191 PCI Gigabit Ethernet adapter. Both are expected to
	  appear in lan on motherboard designs which are based on SiS 965
	  and SiS 966 south bridge.

	  To compile this driver as a module, choose M here: the module
	  will be called sis190.  This is recommended.

config SKGE
	tristate "New SysKonnect GigaEthernet support"
	depends on PCI
	select CRC32
	---help---
	  This driver support the Marvell Yukon or SysKonnect SK-98xx/SK-95xx
	  and related Gigabit Ethernet adapters. It is a new smaller driver
	  with better performance and more complete ethtool support.

	  It does not support the link failover and network management 
	  features that "portable" vendor supplied sk98lin driver does.

	  This driver supports adapters based on the original Yukon chipset:
	  Marvell 88E8001, Belkin F5D5005, CNet GigaCard, DLink DGE-530T,
	  Linksys EG1032/EG1064, 3Com 3C940/3C940B, SysKonnect SK-9871/9872.

	  It does not support the newer Yukon2 chipset: a separate driver,
	  sky2, is provided for Yukon2-based adapters.

	  To compile this driver as a module, choose M here: the module
	  will be called skge.  This is recommended.

config SKGE_DEBUG
       bool "Debugging interface"
       depends on SKGE && DEBUG_FS
       help
	 This option adds the ability to dump driver state for debugging.
	 The file /sys/kernel/debug/skge/ethX displays the state of the internal
	 transmit and receive rings.

	 If unsure, say N.

config SKY2
	tristate "SysKonnect Yukon2 support"
	depends on PCI
	select CRC32
	---help---
	  This driver supports Gigabit Ethernet adapters based on the
	  Marvell Yukon 2 chipset:
	  Marvell 88E8021/88E8022/88E8035/88E8036/88E8038/88E8050/88E8052/
	  88E8053/88E8055/88E8061/88E8062, SysKonnect SK-9E21D/SK-9S21

	  There is companion driver for the older Marvell Yukon and
	  Genesis based adapters: skge.

	  To compile this driver as a module, choose M here: the module
	  will be called sky2.  This is recommended.

config SKY2_DEBUG
       bool "Debugging interface"
       depends on SKY2 && DEBUG_FS
       help
	 This option adds the ability to dump driver state for debugging.
	 The file /sys/kernel/debug/sky2/ethX displays the state of the internal
	 transmit and receive rings.

	 If unsure, say N.

config VIA_VELOCITY
	tristate "VIA Velocity support"
	depends on PCI
	select CRC32
	select CRC_CCITT
	select MII
	help
	  If you have a VIA "Velocity" based network card say Y here.

	  To compile this driver as a module, choose M here. The module
	  will be called via-velocity.

config TIGON3
	tristate "Broadcom Tigon3 support"
	depends on PCI
	select PHYLIB
	help
	  This driver supports Broadcom Tigon3 based gigabit Ethernet cards.

	  To compile this driver as a module, choose M here: the module
	  will be called tg3.  This is recommended.

config BNX2
	tristate "Broadcom NetXtremeII support"
	depends on PCI
	select CRC32
	select FW_LOADER
	help
	  This driver supports Broadcom NetXtremeII gigabit Ethernet cards.

	  To compile this driver as a module, choose M here: the module
	  will be called bnx2.  This is recommended.

config CNIC
	tristate "Broadcom CNIC support"
	depends on PCI
	select BNX2
	select UIO
	help
	  This driver supports offload features of Broadcom NetXtremeII
	  gigabit Ethernet cards.

	  To compile this driver as a module, choose M here: the module
	  will be called cnic.  This is recommended.

config SPIDER_NET
	tristate "Spider Gigabit Ethernet driver"
	depends on PCI && (PPC_IBM_CELL_BLADE || PPC_CELLEB)
	select FW_LOADER
	help
	  This driver supports the Gigabit Ethernet chips present on the
	  Cell Processor-Based Blades from IBM.

config TSI108_ETH
	   tristate "Tundra TSI108 gigabit Ethernet support"
	   depends on TSI108_BRIDGE
	   help
	     This driver supports Tundra TSI108 gigabit Ethernet ports.
	     To compile this driver as a module, choose M here: the module
	     will be called tsi108_eth.

config GELIC_NET
	tristate "PS3 Gigabit Ethernet driver"
	depends on PPC_PS3
	select PS3_SYS_MANAGER
	help
	  This driver supports the network device on the PS3 game
	  console.  This driver has built-in support for Ethernet.

	  To compile this driver as a module, choose M here: the
	  module will be called ps3_gelic.

config GELIC_WIRELESS
	bool "PS3 Wireless support"
	depends on GELIC_NET
	select WIRELESS_EXT
	help
	  This option adds the support for the wireless feature of PS3.
	  If you have the wireless-less model of PS3 or have no plan to
	  use wireless feature, disabling this option saves memory.  As
	  the driver automatically distinguishes the models, you can
	  safely enable this option even if you have a wireless-less model.

config GELIC_WIRELESS_OLD_PSK_INTERFACE
       bool "PS3 Wireless private PSK interface (OBSOLETE)"
       depends on GELIC_WIRELESS
       help
          This option retains the obsolete private interface to pass
          the PSK from user space programs to the driver.  The PSK
          stands for 'Pre Shared Key' and is used for WPA[2]-PSK
          (WPA-Personal) environment.
          If WPA[2]-PSK is used and you need to use old programs that
          support only this old interface, say Y.  Otherwise N.

          If unsure, say N.

config FSL_PQ_MDIO
	tristate "Freescale PQ MDIO"
	depends on FSL_SOC
	select PHYLIB
	help
	  This driver supports the MDIO bus used by the gianfar and UCC drivers.

config GIANFAR
	tristate "Gianfar Ethernet"
	depends on FSL_SOC
	select FSL_PQ_MDIO
	select PHYLIB
	select CRC32
	help
	  This driver supports the Gigabit TSEC on the MPC83xx, MPC85xx,
	  and MPC86xx family of chips, and the FEC on the 8540.

config UCC_GETH
	tristate "Freescale QE Gigabit Ethernet"
	depends on QUICC_ENGINE
	select FSL_PQ_MDIO
	select PHYLIB
	help
	  This driver supports the Gigabit Ethernet mode of the QUICC Engine,
	  which is available on some Freescale SOCs.

config UGETH_TX_ON_DEMAND
	bool "Transmit on Demand support"
	depends on UCC_GETH

config MV643XX_ETH
	tristate "Marvell Discovery (643XX) and Orion ethernet support"
	depends on MV64X60 || PPC32 || PLAT_ORION
	select INET_LRO
	select PHYLIB
	help
	  This driver supports the gigabit ethernet MACs in the
	  Marvell Discovery PPC/MIPS chipset family (MV643XX) and
	  in the Marvell Orion ARM SoC family.

	  Some boards that use the Discovery chipset are the Momenco
	  Ocelot C and Jaguar ATX and Pegasos II.

config XILINX_LL_TEMAC
	tristate "Xilinx LL TEMAC (LocalLink Tri-mode Ethernet MAC) driver"
	select PHYLIB
	depends on PPC_DCR_NATIVE
	help
	  This driver supports the Xilinx 10/100/1000 LocalLink TEMAC
	  core used in Xilinx Spartan and Virtex FPGAs

config QLA3XXX
	tristate "QLogic QLA3XXX Network Driver Support"
	depends on PCI
	help
	  This driver supports QLogic ISP3XXX gigabit Ethernet cards.

	  To compile this driver as a module, choose M here: the module
	  will be called qla3xxx.

config ATL1
	tristate "Atheros/Attansic L1 Gigabit Ethernet support"
	depends on PCI
	select CRC32
	select MII
	help
	  This driver supports the Atheros/Attansic L1 gigabit ethernet
	  adapter.

	  To compile this driver as a module, choose M here.  The module
	  will be called atl1.

config ATL1E
	tristate "Atheros L1E Gigabit Ethernet support (EXPERIMENTAL)"
	depends on PCI && EXPERIMENTAL
	select CRC32
	select MII
	help
	  This driver supports the Atheros L1E gigabit ethernet adapter.

	  To compile this driver as a module, choose M here.  The module
	  will be called atl1e.

config ATL1C
	tristate "Atheros L1C Gigabit Ethernet support (EXPERIMENTAL)"
	depends on PCI && EXPERIMENTAL
	select CRC32
	select MII
	help
	  This driver supports the Atheros L1C gigabit ethernet adapter.

	  To compile this driver as a module, choose M here.  The module
	  will be called atl1c.

config JME
	tristate "JMicron(R) PCI-Express Gigabit Ethernet support"
	depends on PCI
	select CRC32
	select MII
	---help---
	  This driver supports the PCI-Express gigabit ethernet adapters
	  based on JMicron JMC250 chipset.

	  To compile this driver as a module, choose M here. The module
	  will be called jme.

config S6GMAC
	tristate "S6105 GMAC ethernet support"
	depends on XTENSA_VARIANT_S6000
	select PHYLIB
	help
	  This driver supports the on chip ethernet device on the
	  S6105 xtensa processor.

	  To compile this driver as a module, choose M here. The module
	  will be called s6gmac.

endif # NETDEV_1000

#
#	10 Gigabit Ethernet
#

menuconfig NETDEV_10000
	bool "Ethernet (10000 Mbit)"
	depends on !UML
	default y
	---help---
	  Say Y here to get to see options for 10 Gigabit Ethernet drivers.
	  This option alone does not add any kernel code.

	  If you say N, all options in this submenu will be skipped and disabled.

if NETDEV_10000

config MDIO
	tristate

config CHELSIO_T1
        tristate "Chelsio 10Gb Ethernet support"
        depends on PCI
	select CRC32
	select MDIO
        help
          This driver supports Chelsio gigabit and 10-gigabit
          Ethernet cards. More information about adapter features and
	  performance tuning is in <file:Documentation/networking/cxgb.txt>.

          For general information about Chelsio and our products, visit
          our website at <http://www.chelsio.com>.

          For customer support, please visit our customer support page at
          <http://www.chelsio.com/support.htm>.

          Please send feedback to <linux-bugs@chelsio.com>.

          To compile this driver as a module, choose M here: the module
          will be called cxgb.

config CHELSIO_T1_1G
        bool "Chelsio gigabit Ethernet support"
        depends on CHELSIO_T1
        help
          Enables support for Chelsio's gigabit Ethernet PCI cards.  If you
          are using only 10G cards say 'N' here.

config CHELSIO_T3_DEPENDS
	tristate
	depends on PCI && INET
	default y

config CHELSIO_T3
	tristate "Chelsio Communications T3 10Gb Ethernet support"
	depends on CHELSIO_T3_DEPENDS
	select FW_LOADER
	select MDIO
	help
	  This driver supports Chelsio T3-based gigabit and 10Gb Ethernet
	  adapters.

	  For general information about Chelsio and our products, visit
	  our website at <http://www.chelsio.com>.

	  For customer support, please visit our customer support page at
	  <http://www.chelsio.com/support.htm>.

	  Please send feedback to <linux-bugs@chelsio.com>.

	  To compile this driver as a module, choose M here: the module
	  will be called cxgb3.

config EHEA
	tristate "eHEA Ethernet support"
	depends on IBMEBUS && INET && SPARSEMEM
	select INET_LRO
	---help---
	  This driver supports the IBM pSeries eHEA ethernet adapter.

	  To compile the driver as a module, choose M here. The module
	  will be called ehea.

config ENIC
	tristate "Cisco 10G Ethernet NIC support"
	depends on PCI && INET
	select INET_LRO
	help
	  This enables the support for the Cisco 10G Ethernet card.

config IXGBE
	tristate "Intel(R) 10GbE PCI Express adapters support"
	depends on PCI && INET
	select MDIO
	---help---
	  This driver supports Intel(R) 10GbE PCI Express family of
	  adapters.  For more information on how to identify your adapter, go
	  to the Adapter & Driver ID Guide at:

	  <http://support.intel.com/support/network/adapter/pro100/21397.htm>

	  For general information and support, go to the Intel support
	  website at:

	  <http://support.intel.com>

	  To compile this driver as a module, choose M here. The module
	  will be called ixgbe.

config IXGBE_DCA
	bool "Direct Cache Access (DCA) Support"
	default y
	depends on IXGBE && DCA && !(IXGBE=y && DCA=m)
	---help---
	  Say Y here if you want to use Direct Cache Access (DCA) in the
	  driver.  DCA is a method for warming the CPU cache before data
	  is used, with the intent of lessening the impact of cache misses.

config IXGBE_DCB
	bool "Data Center Bridging (DCB) Support"
	default n
	depends on IXGBE && DCB
	---help---
	  Say Y here if you want to use Data Center Bridging (DCB) in the
	  driver.

	  If unsure, say N.

config IXGB
	tristate "Intel(R) PRO/10GbE support"
	depends on PCI
	---help---
	  This driver supports Intel(R) PRO/10GbE family of adapters for
	  PCI-X type cards. For PCI-E type cards, use the "ixgbe" driver
	  instead. For more information on how to identify your adapter, go
	  to the Adapter & Driver ID Guide at:

	  <http://support.intel.com/support/network/adapter/pro100/21397.htm>

	  For general information and support, go to the Intel support
	  website at:

	  <http://support.intel.com>

	  More specific information on configuring the driver is in 
	  <file:Documentation/networking/ixgb.txt>.

	  To compile this driver as a module, choose M here. The module
	  will be called ixgb.

config S2IO
	tristate "S2IO 10Gbe XFrame NIC"
	depends on PCI
	---help---
	  This driver supports the 10Gbe XFrame NIC of S2IO. 
	  More specific information on configuring the driver is in 
	  <file:Documentation/networking/s2io.txt>.

config VXGE
	tristate "Neterion X3100 Series 10GbE PCIe Server Adapter"
	depends on PCI && INET
	---help---
	  This driver supports Neterion Inc's X3100 Series 10 GbE PCIe
	  I/O Virtualized Server Adapter.
	  More specific information on configuring the driver is in
	  <file:Documentation/networking/vxge.txt>.

config VXGE_DEBUG_TRACE_ALL
	bool "Enabling All Debug trace statments in driver"
	default n
	depends on VXGE
	---help---
	  Say Y here if you want to enabling all the debug trace statements in
	  driver. By  default only few debug trace statements are enabled.

config MYRI10GE
	tristate "Myricom Myri-10G Ethernet support"
	depends on PCI && INET
	select FW_LOADER
	select CRC32
	select INET_LRO
	---help---
	  This driver supports Myricom Myri-10G Dual Protocol interface in
	  Ethernet mode. If the eeprom on your board is not recent enough,
	  you will need a newer firmware image.
	  You may get this image or more information, at:

	  <http://www.myri.com/scs/download-Myri10GE.html>

	  To compile this driver as a module, choose M here. The module
	  will be called myri10ge.

config MYRI10GE_DCA
	bool "Direct Cache Access (DCA) Support"
	default y
	depends on MYRI10GE && DCA && !(MYRI10GE=y && DCA=m)
	---help---
	  Say Y here if you want to use Direct Cache Access (DCA) in the
	  driver.  DCA is a method for warming the CPU cache before data
	  is used, with the intent of lessening the impact of cache misses.

config NETXEN_NIC
	tristate "NetXen Multi port (1/10) Gigabit Ethernet NIC"
	depends on PCI
	help
	  This enables the support for NetXen's Gigabit Ethernet card.

config NIU
	tristate "Sun Neptune 10Gbit Ethernet support"
	depends on PCI
	help
	  This enables support for cards based upon Sun's
	  Neptune chipset.

config PASEMI_MAC
	tristate "PA Semi 1/10Gbit MAC"
	depends on PPC_PASEMI && PCI
	select PHYLIB
	select INET_LRO
	help
	  This driver supports the on-chip 1/10Gbit Ethernet controller on
	  PA Semi's PWRficient line of chips.

config MLX4_EN
	tristate "Mellanox Technologies 10Gbit Ethernet support"
	depends on PCI && INET
	select MLX4_CORE
	select INET_LRO
	help
	  This driver supports Mellanox Technologies ConnectX Ethernet
	  devices.

config MLX4_CORE
	tristate
	depends on PCI
	default n

config MLX4_DEBUG
	bool "Verbose debugging output" if (MLX4_CORE && EMBEDDED)
	depends on MLX4_CORE
	default y
	---help---
	  This option causes debugging code to be compiled into the
	  mlx4_core driver.  The output can be turned on via the
	  debug_level module parameter (which can also be set after
	  the driver is loaded through sysfs).

config TEHUTI
	tristate "Tehuti Networks 10G Ethernet"
	depends on PCI
	help
	  Tehuti Networks 10G Ethernet NIC

config BNX2X
	tristate "Broadcom NetXtremeII 10Gb support"
	depends on PCI
	select FW_LOADER
	select ZLIB_INFLATE
	select LIBCRC32C
	select MDIO
	help
	  This driver supports Broadcom NetXtremeII 10 gigabit Ethernet cards.
	  To compile this driver as a module, choose M here: the module
	  will be called bnx2x.  This is recommended.

config QLGE
	tristate "QLogic QLGE 10Gb Ethernet Driver Support"
	depends on PCI
	help
	  This driver supports QLogic ISP8XXX 10Gb Ethernet cards.

	  To compile this driver as a module, choose M here: the module
	  will be called qlge.

source "drivers/net/sfc/Kconfig"

source "drivers/net/benet/Kconfig"

endif # NETDEV_10000

source "drivers/net/tokenring/Kconfig"

source "drivers/net/wireless/Kconfig"

source "drivers/net/wimax/Kconfig"

source "drivers/net/usb/Kconfig"

source "drivers/net/pcmcia/Kconfig"

source "drivers/net/wan/Kconfig"

source "drivers/atm/Kconfig"

source "drivers/ieee802154/Kconfig"

source "drivers/s390/net/Kconfig"

config XEN_NETDEV_FRONTEND
	tristate "Xen network device frontend driver"
	depends on XEN
	default y
	help
	  The network device frontend driver allows the kernel to
	  access network devices exported exported by a virtual
	  machine containing a physical network device driver. The
	  frontend driver is intended for unprivileged guest domains;
	  if you are compiling a kernel for a Xen guest, you almost
	  certainly want to enable this.

config ISERIES_VETH
	tristate "iSeries Virtual Ethernet driver support"
	depends on PPC_ISERIES

config RIONET
	tristate "RapidIO Ethernet over messaging driver support"
	depends on RAPIDIO

config RIONET_TX_SIZE
	int "Number of outbound queue entries"
	depends on RIONET
	default "128"

config RIONET_RX_SIZE
	int "Number of inbound queue entries"
	depends on RIONET
	default "128"

config FDDI
	tristate "FDDI driver support"
	depends on (PCI || EISA || TC)
	help
	  Fiber Distributed Data Interface is a high speed local area network
	  design; essentially a replacement for high speed Ethernet. FDDI can
	  run over copper or fiber. If you are connected to such a network and
	  want a driver for the FDDI card in your computer, say Y here (and
	  then also Y to the driver for your FDDI card, below). Most people
	  will say N.

config DEFXX
	tristate "Digital DEFTA/DEFEA/DEFPA adapter support"
	depends on FDDI && (PCI || EISA || TC)
	---help---
	  This is support for the DIGITAL series of TURBOchannel (DEFTA),
	  EISA (DEFEA) and PCI (DEFPA) controllers which can connect you
	  to a local FDDI network.

	  To compile this driver as a module, choose M here: the module
	  will be called defxx.  If unsure, say N.

config DEFXX_MMIO
	bool
	prompt "Use MMIO instead of PIO" if PCI || EISA
	depends on DEFXX
	default n if PCI || EISA
	default y
	---help---
	  This instructs the driver to use EISA or PCI memory-mapped I/O
	  (MMIO) as appropriate instead of programmed I/O ports (PIO).
	  Enabling this gives an improvement in processing time in parts
	  of the driver, but it may cause problems with EISA (DEFEA)
	  adapters.  TURBOchannel does not have the concept of I/O ports,
	  so MMIO is always used for these (DEFTA) adapters.

	  If unsure, say N.

config SKFP
	tristate "SysKonnect FDDI PCI support"
	depends on FDDI && PCI
	select BITREVERSE
	---help---
	  Say Y here if you have a SysKonnect FDDI PCI adapter.
	  The following adapters are supported by this driver:
	  - SK-5521 (SK-NET FDDI-UP)
	  - SK-5522 (SK-NET FDDI-UP DAS)
	  - SK-5541 (SK-NET FDDI-FP)
	  - SK-5543 (SK-NET FDDI-LP)
	  - SK-5544 (SK-NET FDDI-LP DAS)
	  - SK-5821 (SK-NET FDDI-UP64)
	  - SK-5822 (SK-NET FDDI-UP64 DAS)
	  - SK-5841 (SK-NET FDDI-FP64)
	  - SK-5843 (SK-NET FDDI-LP64)
	  - SK-5844 (SK-NET FDDI-LP64 DAS)
	  - Netelligent 100 FDDI DAS Fibre SC
	  - Netelligent 100 FDDI SAS Fibre SC
	  - Netelligent 100 FDDI DAS UTP
	  - Netelligent 100 FDDI SAS UTP
	  - Netelligent 100 FDDI SAS Fibre MIC

	  Read <file:Documentation/networking/skfp.txt> for information about
	  the driver.

	  Questions concerning this driver can be addressed to:
	  <linux@syskonnect.de>

	  To compile this driver as a module, choose M here: the module
	  will be called skfp.  This is recommended.

config HIPPI
	bool "HIPPI driver support (EXPERIMENTAL)"
	depends on EXPERIMENTAL && INET && PCI
	help
	  HIgh Performance Parallel Interface (HIPPI) is a 800Mbit/sec and
	  1600Mbit/sec dual-simplex switched or point-to-point network. HIPPI
	  can run over copper (25m) or fiber (300m on multi-mode or 10km on
	  single-mode). HIPPI networks are commonly used for clusters and to
	  connect to super computers. If you are connected to a HIPPI network
	  and have a HIPPI network card in your computer that you want to use
	  under Linux, say Y here (you must also remember to enable the driver
	  for your HIPPI card below). Most people will say N here.

config ROADRUNNER
	tristate "Essential RoadRunner HIPPI PCI adapter support (EXPERIMENTAL)"
	depends on HIPPI && PCI
	help
	  Say Y here if this is your PCI HIPPI network card.

	  To compile this driver as a module, choose M here: the module
	  will be called rrunner.  If unsure, say N.

config ROADRUNNER_LARGE_RINGS
	bool "Use large TX/RX rings (EXPERIMENTAL)"
	depends on ROADRUNNER
	help
	  If you say Y here, the RoadRunner driver will preallocate up to 2 MB
	  of additional memory to allow for fastest operation, both for
	  transmitting and receiving. This memory cannot be used by any other
	  kernel code or by user space programs. Say Y here only if you have
	  the memory.

config PLIP
	tristate "PLIP (parallel port) support"
	depends on PARPORT
	---help---
	  PLIP (Parallel Line Internet Protocol) is used to create a
	  reasonably fast mini network consisting of two (or, rarely, more)
	  local machines.  A PLIP link from a Linux box is a popular means to
	  install a Linux distribution on a machine which doesn't have a
	  CD-ROM drive (a minimal system has to be transferred with floppies
	  first). The kernels on both machines need to have this PLIP option
	  enabled for this to work.

	  The PLIP driver has two modes, mode 0 and mode 1.  The parallel
	  ports (the connectors at the computers with 25 holes) are connected
	  with "null printer" or "Turbo Laplink" cables which can transmit 4
	  bits at a time (mode 0) or with special PLIP cables, to be used on
	  bidirectional parallel ports only, which can transmit 8 bits at a
	  time (mode 1); you can find the wiring of these cables in
	  <file:Documentation/networking/PLIP.txt>.  The cables can be up to
	  15m long.  Mode 0 works also if one of the machines runs DOS/Windows
	  and has some PLIP software installed, e.g. the Crynwr PLIP packet
	  driver (<http://oak.oakland.edu/simtel.net/msdos/pktdrvr-pre.html>)
	  and winsock or NCSA's telnet.

	  If you want to use PLIP, say Y and read the PLIP mini-HOWTO as well
	  as the NET-3-HOWTO, both available from
	  <http://www.tldp.org/docs.html#howto>.  Note that the PLIP
	  protocol has been changed and this PLIP driver won't work together
	  with the PLIP support in Linux versions 1.0.x.  This option enlarges
	  your kernel by about 8 KB.

	  To compile this driver as a module, choose M here. The module
	  will be called plip. If unsure, say Y or M, in case you buy
	  a laptop later.

config PPP
	tristate "PPP (point-to-point protocol) support"
	select SLHC
	---help---
	  PPP (Point to Point Protocol) is a newer and better SLIP.  It serves
	  the same purpose: sending Internet traffic over telephone (and other
	  serial) lines.  Ask your access provider if they support it, because
	  otherwise you can't use it; most Internet access providers these
	  days support PPP rather than SLIP.

	  To use PPP, you need an additional program called pppd as described
	  in the PPP-HOWTO, available at
	  <http://www.tldp.org/docs.html#howto>.  Make sure that you have
	  the version of pppd recommended in <file:Documentation/Changes>.
	  The PPP option enlarges your kernel by about 16 KB.

	  There are actually two versions of PPP: the traditional PPP for
	  asynchronous lines, such as regular analog phone lines, and
	  synchronous PPP which can be used over digital ISDN lines for
	  example.  If you want to use PPP over phone lines or other
	  asynchronous serial lines, you need to say Y (or M) here and also to
	  the next option, "PPP support for async serial ports".  For PPP over
	  synchronous lines, you should say Y (or M) here and to "Support
	  synchronous PPP", below.

	  If you said Y to "Version information on all symbols" above, then
	  you cannot compile the PPP driver into the kernel; you can then only
	  compile it as a module. To compile this driver as a module, choose M
	  here. The module will be called ppp_generic.

config PPP_MULTILINK
	bool "PPP multilink support (EXPERIMENTAL)"
	depends on PPP && EXPERIMENTAL
	help
	  PPP multilink is a protocol (defined in RFC 1990) which allows you
	  to combine several (logical or physical) lines into one logical PPP
	  connection, so that you can utilize your full bandwidth.

	  This has to be supported at the other end as well and you need a
	  version of the pppd daemon which understands the multilink protocol.

	  If unsure, say N.

config PPP_FILTER
	bool "PPP filtering"
	depends on PPP
	help
	  Say Y here if you want to be able to filter the packets passing over
	  PPP interfaces.  This allows you to control which packets count as
	  activity (i.e. which packets will reset the idle timer or bring up
	  a demand-dialed link) and which packets are to be dropped entirely.
	  You need to say Y here if you wish to use the pass-filter and
	  active-filter options to pppd.

	  If unsure, say N.

config PPP_ASYNC
	tristate "PPP support for async serial ports"
	depends on PPP
	select CRC_CCITT
	---help---
	  Say Y (or M) here if you want to be able to use PPP over standard
	  asynchronous serial ports, such as COM1 or COM2 on a PC.  If you use
	  a modem (not a synchronous or ISDN modem) to contact your ISP, you
	  need this option.

	  To compile this driver as a module, choose M here.

	  If unsure, say Y.

config PPP_SYNC_TTY
	tristate "PPP support for sync tty ports"
	depends on PPP
	help
	  Say Y (or M) here if you want to be able to use PPP over synchronous
	  (HDLC) tty devices, such as the SyncLink adapter. These devices
	  are often used for high-speed leased lines like T1/E1.

	  To compile this driver as a module, choose M here.

config PPP_DEFLATE
	tristate "PPP Deflate compression"
	depends on PPP
	select ZLIB_INFLATE
	select ZLIB_DEFLATE
	---help---
	  Support for the Deflate compression method for PPP, which uses the
	  Deflate algorithm (the same algorithm that gzip uses) to compress
	  each PPP packet before it is sent over the wire.  The machine at the
	  other end of the PPP link (usually your ISP) has to support the
	  Deflate compression method as well for this to be useful.  Even if
	  they don't support it, it is safe to say Y here.

	  To compile this driver as a module, choose M here.

config PPP_BSDCOMP
	tristate "PPP BSD-Compress compression"
	depends on PPP
	---help---
	  Support for the BSD-Compress compression method for PPP, which uses
	  the LZW compression method to compress each PPP packet before it is
	  sent over the wire. The machine at the other end of the PPP link
	  (usually your ISP) has to support the BSD-Compress compression
	  method as well for this to be useful. Even if they don't support it,
	  it is safe to say Y here.

	  The PPP Deflate compression method ("PPP Deflate compression",
	  above) is preferable to BSD-Compress, because it compresses better
	  and is patent-free.

	  Note that the BSD compression code will always be compiled as a
	  module; it is called bsd_comp and will show up in the directory
	  modules once you have said "make modules". If unsure, say N.

config PPP_MPPE
       tristate "PPP MPPE compression (encryption) (EXPERIMENTAL)"
       depends on PPP && EXPERIMENTAL
       select CRYPTO
       select CRYPTO_SHA1
       select CRYPTO_ARC4
       select CRYPTO_ECB
       ---help---
         Support for the MPPE Encryption protocol, as employed by the
	 Microsoft Point-to-Point Tunneling Protocol.

	 See http://pptpclient.sourceforge.net/ for information on
	 configuring PPTP clients and servers to utilize this method.

config PPPOE
	tristate "PPP over Ethernet (EXPERIMENTAL)"
	depends on EXPERIMENTAL && PPP
	help
	  Support for PPP over Ethernet.

	  This driver requires the latest version of pppd from the CVS
	  repository at cvs.samba.org.  Alternatively, see the 
	  RoaringPenguin package (<http://www.roaringpenguin.com/pppoe>)
	  which contains instruction on how to use this driver (under 
	  the heading "Kernel mode PPPoE").

config PPPOATM
	tristate "PPP over ATM"
	depends on ATM && PPP
	help
	  Support PPP (Point to Point Protocol) encapsulated in ATM frames.
	  This implementation does not yet comply with section 8 of RFC2364,
	  which can lead to bad results if the ATM peer loses state and
	  changes its encapsulation unilaterally.

config PPPOL2TP
	tristate "PPP over L2TP (EXPERIMENTAL)"
	depends on EXPERIMENTAL && PPP && INET
	help
	  Support for PPP-over-L2TP socket family. L2TP is a protocol
	  used by ISPs and enterprises to tunnel PPP traffic over UDP
	  tunnels. L2TP is replacing PPTP for VPN uses.

	  This kernel component handles only L2TP data packets: a
	  userland daemon handles L2TP the control protocol (tunnel
	  and session setup). One such daemon is OpenL2TP
	  (http://openl2tp.sourceforge.net/).

config SLIP
	tristate "SLIP (serial line) support"
	---help---
	  Say Y if you intend to use SLIP or CSLIP (compressed SLIP) to
	  connect to your Internet service provider or to connect to some
	  other local Unix box or if you want to configure your Linux box as a
	  Slip/CSlip server for other people to dial in. SLIP (Serial Line
	  Internet Protocol) is a protocol used to send Internet traffic over
	  serial connections such as telephone lines or null modem cables;
	  nowadays, the protocol PPP is more commonly used for this same
	  purpose.

	  Normally, your access provider has to support SLIP in order for you
	  to be able to use it, but there is now a SLIP emulator called SLiRP
	  around (available from
	  <ftp://ibiblio.org/pub/Linux/system/network/serial/>) which
	  allows you to use SLIP over a regular dial up shell connection. If
	  you plan to use SLiRP, make sure to say Y to CSLIP, below. The
	  NET-3-HOWTO, available from
	  <http://www.tldp.org/docs.html#howto>, explains how to
	  configure SLIP. Note that you don't need this option if you just
	  want to run term (term is a program which gives you almost full
	  Internet connectivity if you have a regular dial up shell account on
	  some Internet connected Unix computer. Read
	  <http://www.bart.nl/~patrickr/term-howto/Term-HOWTO.html>). SLIP
	  support will enlarge your kernel by about 4 KB. If unsure, say N.

	  To compile this driver as a module, choose M here. The module
	  will be called slip.

config SLIP_COMPRESSED
	bool "CSLIP compressed headers"
	depends on SLIP
	select SLHC
	---help---
	  This protocol is faster than SLIP because it uses compression on the
	  TCP/IP headers (not on the data itself), but it has to be supported
	  on both ends. Ask your access provider if you are not sure and
	  answer Y, just in case. You will still be able to use plain SLIP. If
	  you plan to use SLiRP, the SLIP emulator (available from
	  <ftp://ibiblio.org/pub/Linux/system/network/serial/>) which
	  allows you to use SLIP over a regular dial up shell connection, you
	  definitely want to say Y here. The NET-3-HOWTO, available from
	  <http://www.tldp.org/docs.html#howto>, explains how to configure
	  CSLIP. This won't enlarge your kernel.

config SLHC
	tristate
	help
	  This option enables Van Jacobsen serial line header compression
	  routines.

config SLIP_SMART
	bool "Keepalive and linefill"
	depends on SLIP
	help
	  Adds additional capabilities to the SLIP driver to support the
	  RELCOM line fill and keepalive monitoring. Ideal on poor quality
	  analogue lines.

config SLIP_MODE_SLIP6
	bool "Six bit SLIP encapsulation"
	depends on SLIP
	help
	  Just occasionally you may need to run IP over hostile serial
	  networks that don't pass all control characters or are only seven
	  bit. Saying Y here adds an extra mode you can use with SLIP:
	  "slip6". In this mode, SLIP will only send normal ASCII symbols over
	  the serial device. Naturally, this has to be supported at the other
	  end of the link as well. It's good enough, for example, to run IP
	  over the async ports of a Camtec JNT Pad. If unsure, say N.

config NET_FC
	bool "Fibre Channel driver support"
	depends on SCSI && PCI
	help
	  Fibre Channel is a high speed serial protocol mainly used to connect
	  large storage devices to the computer; it is compatible with and
	  intended to replace SCSI.

	  If you intend to use Fibre Channel, you need to have a Fibre channel
	  adaptor card in your computer; say Y here and to the driver for your
	  adaptor below. You also should have said Y to "SCSI support" and
	  "SCSI generic support".

config NETCONSOLE
	tristate "Network console logging support (EXPERIMENTAL)"
	depends on EXPERIMENTAL
	---help---
	If you want to log kernel messages over the network, enable this.
	See <file:Documentation/networking/netconsole.txt> for details.

config NETCONSOLE_DYNAMIC
	bool "Dynamic reconfiguration of logging targets (EXPERIMENTAL)"
	depends on NETCONSOLE && SYSFS && EXPERIMENTAL
	select CONFIGFS_FS
	help
	  This option enables the ability to dynamically reconfigure target
	  parameters (interface, IP addresses, port numbers, MAC addresses)
	  at runtime through a userspace interface exported using configfs.
	  See <file:Documentation/networking/netconsole.txt> for details.

config NETPOLL
	def_bool NETCONSOLE

config NETPOLL_TRAP
	bool "Netpoll traffic trapping"
	default n
	depends on NETPOLL

config NET_POLL_CONTROLLER
	def_bool NETPOLL

config VIRTIO_NET
	tristate "Virtio network driver (EXPERIMENTAL)"
	depends on EXPERIMENTAL && VIRTIO
	---help---
	  This is the virtual network driver for virtio.  It can be used with
          lguest or QEMU based VMMs (like KVM or Xen).  Say Y or M.

endif # NETDEVICES<|MERGE_RESOLUTION|>--- conflicted
+++ resolved
@@ -1737,8 +1737,6 @@
 	select CRC32
        help
          SPI driver for Micrel KS8851 SPI attached network chip.
-<<<<<<< HEAD
-=======
 
 config KS8851_MLL
 	tristate "Micrel KS8851 MLL"
@@ -1746,7 +1744,6 @@
 	help
 	  This platform driver is for Micrel KS8851 Address/data bus
 	  multiplexed network chip.
->>>>>>> ad1cd745
 
 config VIA_RHINE
 	tristate "VIA Rhine support"
